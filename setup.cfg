<<<<<<< HEAD
[metadata]
name = python_sdk_viewio
description = View.io Python SDK
author = <author name>
author_email = <author email>
license = MIT
license_files = LICENSE.md
long_description = file: README.md
long_description_content_type = text/markdown; charset=UTF-8; variant=GFM
url = https://github.com/view-io/sdk-python

project_urls =
    Documentation = https://docs.view.io/

platforms = any

classifiers =
    Development Status :: 4 - Beta
    Programming Language :: Python
    Framework :: tox
    Intended Audience :: Developers
    Topic :: Scientific/Engineering :: Artificial Intelligence
    Topic :: Scientific/Engineering :: Information Analysis

[options]
zip_safe = False
packages = find_namespace:
include_package_data = True
package_dir =
    =src

install_requires =
    importlib-metadata; python_version<"3.8"
    httpx
    pydantic[email] >= 2.5.0

[options.packages.find]
where = src
exclude =
    tests

# Add here test requirements (semicolon/line-separated)
testing =
    setuptools
    pytest
    pytest-cov
    python-dotenv

[tool:pytest]
addopts =
    --cov view_sdk --cov-report term-missing
    --verbose
    --cov-report html
norecursedirs =
    dist
    build
    .tox
testpaths = tests

[devpi:upload]
no_vcs = 1
formats = bdist_wheel


[pyscaffold]
# PyScaffold's parameters when the project was created.
# This will be used when updating. Do not change!
version = 4.5
package = view_sdk
extensions =
    gitlab
    markdown
    no_skeleton
    pre_commit
=======
[metadata]
name = python_sdk_viewio
description = View.io Python SDK
author = <author name>
author_email = <author email>
license = FCL-1.0-ALv2
license_files = LICENSE.md
long_description = file: README.md
long_description_content_type = text/markdown; charset=UTF-8; variant=GFM
url = https://github.com/view-io/sdk-python

project_urls =
    Documentation = https://docs.view.io/

platforms = any

classifiers =
    Development Status :: 4 - Beta
    Programming Language :: Python
    Framework :: tox
    Intended Audience :: Developers
    Topic :: Scientific/Engineering :: Artificial Intelligence
    Topic :: Scientific/Engineering :: Information Analysis

[options]
zip_safe = False
packages = find_namespace:
include_package_data = True
package_dir =
    =src

install_requires =
    importlib-metadata; python_version<"3.8"
    httpx
    pydantic[email] >= 2.5.0

[options.packages.find]
where = src
exclude =
    tests

[options.extras_require]
litegraph = litegraph

# Add here test requirements (semicolon/line-separated)
testing =
    setuptools
    pytest
    pytest-cov
    python-dotenv
    litegraph @ file://localhost//absolute/path/to/litegraph_sdk-x.y.z-py3-none-any.whl

[tool:pytest]
addopts =
    --cov view_sdk --cov-report term-missing
    --verbose
    --cov-report html
norecursedirs =
    dist
    build
    .tox
testpaths = tests

[devpi:upload]
no_vcs = 1
formats = bdist_wheel


[pyscaffold]
# PyScaffold's parameters when the project was created.
# This will be used when updating. Do not change!
version = 4.5
package = view_sdk
extensions =
    gitlab
    markdown
    no_skeleton
    pre_commit
>>>>>>> dd8e7e33
<|MERGE_RESOLUTION|>--- conflicted
+++ resolved
@@ -1,6 +1,5 @@
-<<<<<<< HEAD
 [metadata]
-name = python_sdk_viewio
+name = view_sdk
 description = View.io Python SDK
 author = <author name>
 author_email = <author email>
@@ -72,84 +71,4 @@
     gitlab
     markdown
     no_skeleton
-    pre_commit
-=======
-[metadata]
-name = python_sdk_viewio
-description = View.io Python SDK
-author = <author name>
-author_email = <author email>
-license = FCL-1.0-ALv2
-license_files = LICENSE.md
-long_description = file: README.md
-long_description_content_type = text/markdown; charset=UTF-8; variant=GFM
-url = https://github.com/view-io/sdk-python
-
-project_urls =
-    Documentation = https://docs.view.io/
-
-platforms = any
-
-classifiers =
-    Development Status :: 4 - Beta
-    Programming Language :: Python
-    Framework :: tox
-    Intended Audience :: Developers
-    Topic :: Scientific/Engineering :: Artificial Intelligence
-    Topic :: Scientific/Engineering :: Information Analysis
-
-[options]
-zip_safe = False
-packages = find_namespace:
-include_package_data = True
-package_dir =
-    =src
-
-install_requires =
-    importlib-metadata; python_version<"3.8"
-    httpx
-    pydantic[email] >= 2.5.0
-
-[options.packages.find]
-where = src
-exclude =
-    tests
-
-[options.extras_require]
-litegraph = litegraph
-
-# Add here test requirements (semicolon/line-separated)
-testing =
-    setuptools
-    pytest
-    pytest-cov
-    python-dotenv
-    litegraph @ file://localhost//absolute/path/to/litegraph_sdk-x.y.z-py3-none-any.whl
-
-[tool:pytest]
-addopts =
-    --cov view_sdk --cov-report term-missing
-    --verbose
-    --cov-report html
-norecursedirs =
-    dist
-    build
-    .tox
-testpaths = tests
-
-[devpi:upload]
-no_vcs = 1
-formats = bdist_wheel
-
-
-[pyscaffold]
-# PyScaffold's parameters when the project was created.
-# This will be used when updating. Do not change!
-version = 4.5
-package = view_sdk
-extensions =
-    gitlab
-    markdown
-    no_skeleton
-    pre_commit
->>>>>>> dd8e7e33
+    pre_commit