<<<<<<< HEAD
from ...mixins import (
    AllRetrievableAPIResource,
    DeletableAPIResource,
    EnumerableAPIResource,
    ExistsAPIResource,
    RetrievableAPIResource,
)
from ...models.object_lock import ObjectLockModel


class ObjectLock(
    ExistsAPIResource,
    RetrievableAPIResource,
    AllRetrievableAPIResource,
    DeletableAPIResource,
    EnumerableAPIResource,
):
    RESOURCE_NAME: str = "objectlocks"
    MODEL = ObjectLockModel
=======
from ...mixins import (
    AllRetrievableAPIResource,
    DeletableAPIResource,
    ExistsAPIResource,
    RetrievableAPIResource,
    EnumerableAPIResource
)
from ...models.object_lock import ObjectLockModel


class ObjectLock(
    ExistsAPIResource,
    RetrievableAPIResource,
    AllRetrievableAPIResource,
    DeletableAPIResource,
    EnumerableAPIResource
):
    RESOURCE_NAME: str = "objectlocks"
    MODEL = ObjectLockModel
>>>>>>> dd8e7e33
<|MERGE_RESOLUTION|>--- conflicted
+++ resolved
@@ -1,10 +1,9 @@
-<<<<<<< HEAD
 from ...mixins import (
     AllRetrievableAPIResource,
     DeletableAPIResource,
-    EnumerableAPIResource,
     ExistsAPIResource,
     RetrievableAPIResource,
+    EnumerableAPIResource,
 )
 from ...models.object_lock import ObjectLockModel
 
@@ -17,25 +16,4 @@
     EnumerableAPIResource,
 ):
     RESOURCE_NAME: str = "objectlocks"
-    MODEL = ObjectLockModel
-=======
-from ...mixins import (
-    AllRetrievableAPIResource,
-    DeletableAPIResource,
-    ExistsAPIResource,
-    RetrievableAPIResource,
-    EnumerableAPIResource
-)
-from ...models.object_lock import ObjectLockModel
-
-
-class ObjectLock(
-    ExistsAPIResource,
-    RetrievableAPIResource,
-    AllRetrievableAPIResource,
-    DeletableAPIResource,
-    EnumerableAPIResource
-):
-    RESOURCE_NAME: str = "objectlocks"
-    MODEL = ObjectLockModel
->>>>>>> dd8e7e33
+    MODEL = ObjectLockModel