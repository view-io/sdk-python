--- conflicted
+++ resolved
@@ -1,12 +1,11 @@
-<<<<<<< HEAD
 from ...mixins import (
     AllRetrievableAPIResource,
     CreateableAPIResource,
     DeletableAPIResource,
-    EnumerableAPIResource,
     ExistsAPIResource,
     RetrievableAPIResource,
     UpdatableAPIResource,
+    EnumerableAPIResource,
 )
 from ...models.embeddings_rule import EmbeddingsRuleModel
 
@@ -21,29 +20,4 @@
     EnumerableAPIResource,
 ):
     RESOURCE_NAME: str = "embeddingsrules"
-    MODEL = EmbeddingsRuleModel
-=======
-from ...mixins import (
-    AllRetrievableAPIResource,
-    CreateableAPIResource,
-    DeletableAPIResource,
-    ExistsAPIResource,
-    RetrievableAPIResource,
-    UpdatableAPIResource,
-    EnumerableAPIResource
-)
-from ...models.embeddings_rule import EmbeddingsRuleModel
-
-
-class EmbeddingsRule(
-    ExistsAPIResource,
-    CreateableAPIResource,
-    RetrievableAPIResource,
-    AllRetrievableAPIResource,
-    UpdatableAPIResource,
-    DeletableAPIResource,
-    EnumerableAPIResource
-):
-    RESOURCE_NAME: str = "embeddingsrules"
-    MODEL = EmbeddingsRuleModel
->>>>>>> dd8e7e33
+    MODEL = EmbeddingsRuleModel