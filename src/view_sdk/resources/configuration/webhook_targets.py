<<<<<<< HEAD
from ...mixins import (
    AllRetrievableAPIResource,
    CreateableAPIResource,
    DeletableAPIResource,
    EnumerableAPIResource,
    ExistsAPIResource,
    RetrievableAPIResource,
    UpdatableAPIResource,
)
from ...models.webhook_target import WebhookTargetModel


class WebhookTarget(
    ExistsAPIResource,
    CreateableAPIResource,
    RetrievableAPIResource,
    AllRetrievableAPIResource,
    UpdatableAPIResource,
    DeletableAPIResource,
    EnumerableAPIResource,
):
    RESOURCE_NAME: str = "webhooktargets"
    MODEL = WebhookTargetModel
=======
from ...mixins import (
    AllRetrievableAPIResource,
    CreateableAPIResource,
    DeletableAPIResource,
    ExistsAPIResource,
    RetrievableAPIResource,
    UpdatableAPIResource,
    EnumerableAPIResource
)
from ...models.webhook_target import WebhookTargetModel


class WebhookTarget(
    ExistsAPIResource,
    CreateableAPIResource,
    RetrievableAPIResource,
    AllRetrievableAPIResource,
    UpdatableAPIResource,
    DeletableAPIResource,
    EnumerableAPIResource
):
    RESOURCE_NAME: str = "webhooktargets"
    MODEL = WebhookTargetModel
>>>>>>> dd8e7e33
<|MERGE_RESOLUTION|>--- conflicted
+++ resolved
@@ -1,12 +1,11 @@
-<<<<<<< HEAD
 from ...mixins import (
     AllRetrievableAPIResource,
     CreateableAPIResource,
     DeletableAPIResource,
-    EnumerableAPIResource,
     ExistsAPIResource,
     RetrievableAPIResource,
     UpdatableAPIResource,
+    EnumerableAPIResource,
 )
 from ...models.webhook_target import WebhookTargetModel
 
@@ -21,29 +20,4 @@
     EnumerableAPIResource,
 ):
     RESOURCE_NAME: str = "webhooktargets"
-    MODEL = WebhookTargetModel
-=======
-from ...mixins import (
-    AllRetrievableAPIResource,
-    CreateableAPIResource,
-    DeletableAPIResource,
-    ExistsAPIResource,
-    RetrievableAPIResource,
-    UpdatableAPIResource,
-    EnumerableAPIResource
-)
-from ...models.webhook_target import WebhookTargetModel
-
-
-class WebhookTarget(
-    ExistsAPIResource,
-    CreateableAPIResource,
-    RetrievableAPIResource,
-    AllRetrievableAPIResource,
-    UpdatableAPIResource,
-    DeletableAPIResource,
-    EnumerableAPIResource
-):
-    RESOURCE_NAME: str = "webhooktargets"
-    MODEL = WebhookTargetModel
->>>>>>> dd8e7e33
+    MODEL = WebhookTargetModel