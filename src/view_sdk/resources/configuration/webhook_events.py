--- conflicted
+++ resolved
@@ -1,9 +1,8 @@
-<<<<<<< HEAD
 from ...mixins import (
     AllRetrievableAPIResource,
-    EnumerableAPIResource,
     ExistsAPIResource,
     RetrievableAPIResource,
+    EnumerableAPIResource,
 )
 from ...models.webhook_event import WebhookEventModel
 
@@ -15,20 +14,4 @@
     EnumerableAPIResource,
 ):
     RESOURCE_NAME: str = "webhookevents"
-    MODEL = WebhookEventModel
-=======
-from ...mixins import (
-    AllRetrievableAPIResource,
-    ExistsAPIResource,
-    RetrievableAPIResource,
-    EnumerableAPIResource,
-)
-from ...models.webhook_event import WebhookEventModel
-
-
-class WebhookEvent(
-    ExistsAPIResource, RetrievableAPIResource, AllRetrievableAPIResource, EnumerableAPIResource
-):
-    RESOURCE_NAME: str = "webhookevents"
-    MODEL = WebhookEventModel
->>>>>>> dd8e7e33
+    MODEL = WebhookEventModel