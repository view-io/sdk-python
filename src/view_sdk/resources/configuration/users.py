--- conflicted
+++ resolved
@@ -1,12 +1,11 @@
-<<<<<<< HEAD
 from ...mixins import (
     AllRetrievableAPIResource,
     CreateableAPIResource,
     DeletableAPIResource,
-    EnumerableAPIResource,
     ExistsAPIResource,
     RetrievableAPIResource,
     UpdatableAPIResource,
+    EnumerableAPIResource,
 )
 from ...models.user_master import UserMasterModel
 
@@ -21,29 +20,4 @@
     EnumerableAPIResource,
 ):
     RESOURCE_NAME: str = "users"
-    MODEL = UserMasterModel
-=======
-from ...mixins import (
-    AllRetrievableAPIResource,
-    CreateableAPIResource,
-    DeletableAPIResource,
-    ExistsAPIResource,
-    RetrievableAPIResource,
-    UpdatableAPIResource,
-    EnumerableAPIResource
-)
-from ...models.user_master import UserMasterModel
-
-
-class User(
-    ExistsAPIResource,
-    CreateableAPIResource,
-    RetrievableAPIResource,
-    AllRetrievableAPIResource,
-    UpdatableAPIResource,
-    DeletableAPIResource,
-    EnumerableAPIResource
-):
-    RESOURCE_NAME: str = "users"
-    MODEL = UserMasterModel
->>>>>>> dd8e7e33
+    MODEL = UserMasterModel