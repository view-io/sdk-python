--- conflicted
+++ resolved
@@ -1,4 +1,3 @@
-<<<<<<< HEAD
 from ...mixins import CreateableAPIResource
 from ...models.udr_document import UdrDocumentModel
 from ...models.udr_document_request import UdrDocumentRequest
@@ -28,49 +27,4 @@
             ValueError: If file doesn't exist or validation fails
             SdkException: If processing fails
         """
-        return super().create(**kwargs)
-=======
-import os
-from typing import Optional
-
-from ...mixins import CreateableAPIResource
-from ...models.udr_datatable_request import DatabaseTypeEnum, UdrDataTableRequest
-from ...models.udr_document import UdrDocumentModel
-from ...models.udr_document_request import UdrDocumentRequest
-from ...sdk_logging import log_debug, log_error
-
-
-class UdrGenerator(CreateableAPIResource):
-    """Resource for UDR generation operations."""
-
-    CREATE_METHOD = "POST"
-    RESOURCE_NAME: str = "processing/udr"
-    REQUEST_MODEL = UdrDocumentRequest
-    MODEL = UdrDocumentModel
-
-    @classmethod
-    def generate(   
-        cls,
-        **kwargs
-    ) -> UdrDocumentModel:
-        """
-        Process document to generate UDR.
-
-        Args:
-            **kwargs: Document request parameters that will be validated through UdrDocumentRequest model
-                     Can include all parameters defined in UdrDocumentRequest model
-
-        Returns:
-            UdrDocumentModel containing the processed document.
-
-        Raises:
-            ValueError: If file doesn't exist or validation fails
-            SdkException: If processing fails
-        """
-        cls.MODEL = None
-        cls.REQUEST_MODEL = None
-        return super().create(**kwargs)
-
-
-   
->>>>>>> dd8e7e33
+        return super().create(**kwargs)