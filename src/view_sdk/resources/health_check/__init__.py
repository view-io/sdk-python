--- conflicted
+++ resolved
@@ -1,11 +1,4 @@
-<<<<<<< HEAD
-from .health_check import HealthCheck
-from .switchboard import SwitchBoard
-
-__all__ = ["SwitchBoard", "HealthCheck"]
-=======
 from .switchboard import SwitchBoard
 from .health_check import HealthCheck
 
-__all__ = ["SwitchBoard", "HealthCheck"]
->>>>>>> dd8e7e33
+__all__ = ["SwitchBoard", "HealthCheck"]