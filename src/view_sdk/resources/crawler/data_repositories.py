--- conflicted
+++ resolved
@@ -1,26 +1,3 @@
-<<<<<<< HEAD
-from ...mixins import (
-    AllRetrievableAPIResource,
-    CreateableAPIResource,
-    DeletableAPIResource,
-    EnumerableAPIResource,
-    RetrievableAPIResource,
-    UpdatableAPIResource,
-)
-from ...models.data_repository import DataRepositoryModel
-
-
-class DataRepository(
-    CreateableAPIResource,
-    RetrievableAPIResource,
-    AllRetrievableAPIResource,
-    DeletableAPIResource,
-    UpdatableAPIResource,
-    EnumerableAPIResource,
-):
-    RESOURCE_NAME: str = "datarepositories"
-    MODEL = DataRepositoryModel
-=======
 from ...mixins import (
     AllRetrievableAPIResource,
     CreateableAPIResource,
@@ -41,5 +18,4 @@
     EnumerableAPIResource,
 ):
     RESOURCE_NAME: str = "datarepositories"
-    MODEL = DataRepositoryModel
->>>>>>> dd8e7e33
+    MODEL = DataRepositoryModel