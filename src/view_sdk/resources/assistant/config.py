--- conflicted
+++ resolved
@@ -1,39 +1,26 @@
-<<<<<<< HEAD
-from ...mixins import (
-    AllRetrievableAPIResource,
-    CreateableAPIResource,
-    DeletableAPIResource,
-    ExistsAPIResource,
-    RetrievableAPIResource,
-    UpdatableAPIResource,
-)
-
-
-class Config(
-    CreateableAPIResource,
-    ExistsAPIResource,
-    RetrievableAPIResource,
-    AllRetrievableAPIResource,
-    UpdatableAPIResource,
-    DeletableAPIResource,
-):
-    """
-    Config resource for Assistant operations.
-    """
-
-    RESOURCE_NAME: str = "assistant/configs"
-    REQUIRES_TENANT = True
-    CREATE_METHOD = "POST"
-    RETURNS_LIST = False
-=======
-from ...mixins import CreateableAPIResource, ExistsAPIResource, RetrievableAPIResource, AllRetrievableAPIResource, UpdatableAPIResource, DeletableAPIResource
-
-class Config(CreateableAPIResource, ExistsAPIResource, RetrievableAPIResource, AllRetrievableAPIResource,UpdatableAPIResource,DeletableAPIResource):
-    """
-    Config resource for Assistant operations.
-    """
-    RESOURCE_NAME: str = "assistant/configs"
-    REQUIRES_TENANT = True
-    CREATE_METHOD = "POST"
-    RETURNS_LIST = False
->>>>>>> dd8e7e33
+from ...mixins import (
+    CreateableAPIResource,
+    ExistsAPIResource,
+    RetrievableAPIResource,
+    AllRetrievableAPIResource,
+    UpdatableAPIResource,
+    DeletableAPIResource,
+)
+
+
+class Config(
+    CreateableAPIResource,
+    ExistsAPIResource,
+    RetrievableAPIResource,
+    AllRetrievableAPIResource,
+    UpdatableAPIResource,
+    DeletableAPIResource,
+):
+    """
+    Config resource for Assistant operations.
+    """
+
+    RESOURCE_NAME: str = "assistant/configs"
+    REQUIRES_TENANT = True
+    CREATE_METHOD = "POST"
+    RETURNS_LIST = False