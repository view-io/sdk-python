<<<<<<< HEAD
from ...mixins import (
    AllRetrievableAPIResource,
    CreateableAPIResource,
    DeletableAPIResource,
    ExistsAPIResource,
    RetrievableAPIResource,
    UpdatableAPIResource,
)


class ChatThread(
    CreateableAPIResource,
    ExistsAPIResource,
    RetrievableAPIResource,
    AllRetrievableAPIResource,
    UpdatableAPIResource,
    DeletableAPIResource,
):
    """
    ChatThread resource for Assistant operations.
    """

    RESOURCE_NAME: str = "assistant/threads"
    REQUIRES_TENANT = True
    CREATE_METHOD = "POST"
    RETURNS_LIST = False

    @classmethod
    def append(cls, thread_id: str, **kwargs) -> dict:
        """
        Append a message to a chat thread.
        """
        cls.PARENT_RESOURCE = "assistant/threads"
        cls.PARENT_ID_PARAM = "thread_id"
        cls.RESOURCE_NAME = "messages"
        cls.CREATE_METHOD = "POST"
        return super().create(thread_id=thread_id, messages=None, _data=kwargs)
=======
from ...mixins import CreateableAPIResource, ExistsAPIResource, RetrievableAPIResource, AllRetrievableAPIResource, UpdatableAPIResource, DeletableAPIResource

class ChatThread(CreateableAPIResource, ExistsAPIResource, RetrievableAPIResource, AllRetrievableAPIResource,UpdatableAPIResource,DeletableAPIResource):
    """
    ChatThread resource for Assistant operations.
    """
    RESOURCE_NAME: str = "assistant/threads"
    REQUIRES_TENANT = True
    CREATE_METHOD = "POST"
    RETURNS_LIST = False

    @classmethod    
    def append(cls, thread_id: str, **kwargs) -> dict:
        """
        Append a message to a chat thread.
        """
        cls.PARENT_RESOURCE = "assistant/threads"
        cls.PARENT_ID_PARAM = "thread_id"
        cls.RESOURCE_NAME = "messages"
        cls.CREATE_METHOD = "POST"
        return super().create(thread_id=thread_id, messages=None, _data=kwargs)
>>>>>>> dd8e7e33
<|MERGE_RESOLUTION|>--- conflicted
+++ resolved
@@ -1,61 +1,37 @@
-<<<<<<< HEAD
-from ...mixins import (
-    AllRetrievableAPIResource,
-    CreateableAPIResource,
-    DeletableAPIResource,
-    ExistsAPIResource,
-    RetrievableAPIResource,
-    UpdatableAPIResource,
-)
-
-
-class ChatThread(
-    CreateableAPIResource,
-    ExistsAPIResource,
-    RetrievableAPIResource,
-    AllRetrievableAPIResource,
-    UpdatableAPIResource,
-    DeletableAPIResource,
-):
-    """
-    ChatThread resource for Assistant operations.
-    """
-
-    RESOURCE_NAME: str = "assistant/threads"
-    REQUIRES_TENANT = True
-    CREATE_METHOD = "POST"
-    RETURNS_LIST = False
-
-    @classmethod
-    def append(cls, thread_id: str, **kwargs) -> dict:
-        """
-        Append a message to a chat thread.
-        """
-        cls.PARENT_RESOURCE = "assistant/threads"
-        cls.PARENT_ID_PARAM = "thread_id"
-        cls.RESOURCE_NAME = "messages"
-        cls.CREATE_METHOD = "POST"
-        return super().create(thread_id=thread_id, messages=None, _data=kwargs)
-=======
-from ...mixins import CreateableAPIResource, ExistsAPIResource, RetrievableAPIResource, AllRetrievableAPIResource, UpdatableAPIResource, DeletableAPIResource
-
-class ChatThread(CreateableAPIResource, ExistsAPIResource, RetrievableAPIResource, AllRetrievableAPIResource,UpdatableAPIResource,DeletableAPIResource):
-    """
-    ChatThread resource for Assistant operations.
-    """
-    RESOURCE_NAME: str = "assistant/threads"
-    REQUIRES_TENANT = True
-    CREATE_METHOD = "POST"
-    RETURNS_LIST = False
-
-    @classmethod    
-    def append(cls, thread_id: str, **kwargs) -> dict:
-        """
-        Append a message to a chat thread.
-        """
-        cls.PARENT_RESOURCE = "assistant/threads"
-        cls.PARENT_ID_PARAM = "thread_id"
-        cls.RESOURCE_NAME = "messages"
-        cls.CREATE_METHOD = "POST"
-        return super().create(thread_id=thread_id, messages=None, _data=kwargs)
->>>>>>> dd8e7e33
+from ...mixins import (
+    CreateableAPIResource,
+    ExistsAPIResource,
+    RetrievableAPIResource,
+    AllRetrievableAPIResource,
+    UpdatableAPIResource,
+    DeletableAPIResource,
+)
+
+
+class ChatThread(
+    CreateableAPIResource,
+    ExistsAPIResource,
+    RetrievableAPIResource,
+    AllRetrievableAPIResource,
+    UpdatableAPIResource,
+    DeletableAPIResource,
+):
+    """
+    ChatThread resource for Assistant operations.
+    """
+
+    RESOURCE_NAME: str = "assistant/threads"
+    REQUIRES_TENANT = True
+    CREATE_METHOD = "POST"
+    RETURNS_LIST = False
+
+    @classmethod
+    def append(cls, thread_id: str, **kwargs) -> dict:
+        """
+        Append a message to a chat thread.
+        """
+        cls.PARENT_RESOURCE = "assistant/threads"
+        cls.PARENT_ID_PARAM = "thread_id"
+        cls.RESOURCE_NAME = "messages"
+        cls.CREATE_METHOD = "POST"
+        return super().create(thread_id=thread_id, messages=None, _data=kwargs)