<<<<<<< HEAD
import json
from typing import Generator, Optional

from ...mixins import CreateableAPIResource
from ...models.assistant_rag_request import AssistantRagRequest
from ...sdk_configuration import Service, get_client
from ...sdk_logging import log_debug, log_warning


class Assistant(CreateableAPIResource):
    """Resource for Assistant operations."""

    RESOURCE_NAME: str = ""  # Base path is empty since we use specific endpoints
    SERVICE = Service.ASSISTANT
    REQUIRES_TENANT = False
    CREATE_METHOD = "POST"

    @classmethod
    def rag_LEGACY(cls, **kwargs) -> Generator[str, None, None]:
        """
        Process a RAG request.

        Args:
            **kwargs: Keyword arguments that will be validated against AssistantRagRequest model

        Returns:
            Generator yielding response tokens

        Raises:
            ValueError: If required parameters are missing
        """
        # Validate request data using the model
        rag_request = AssistantRagRequest.model_validate(kwargs)

        log_debug("Making RAG request")
        for event in get_client(cls.SERVICE).sse_request(
            cls.CREATE_METHOD,
            "v1.0/rag/",
            json=rag_request.model_dump(mode="json", by_alias=True),
        ):
            token = event.get("token") if isinstance(event, dict) else event
            if token:
                yield token

    @classmethod
    def chat_rag_messages(cls, **kwargs) -> Generator[str, None, None]:
        """
        Process a chat request with RAG messages

        Args:
            **kwargs: Keyword arguments that will be validated against AssistantChatRequest model

        Returns:
            Generator yielding response tokens

        Raises:
            ValueError: If required parameters are missing
        """
        stream = kwargs.get("Stream", False)
        if not stream:
            cls.RESOURCE_NAME = "assistant/rag/chat"
            return super().create(**kwargs)
        else:
            try:
                log_debug("Making chat request")
                for event in get_client(cls.SERVICE).sse_request(
                    cls.CREATE_METHOD,
                    "v1.0/rag/chat/",
                    json=kwargs,
                ):
                    token = event.get("token") if isinstance(event, dict) else event
                    if token:
                        yield token

            except Exception as e:
                log_warning(f"Error processing chat request: {str(e)}")
                return

    @classmethod
    def chat_config(cls, config_id: str, **kwargs) -> Generator[str, None, None]:
        """
        Process a chat request with RAG messages

        Args:
            config_id: The ID of the chat configuration
            **kwargs: Keyword arguments that will be validated against AssistantChatRequest model

        Returns:
            Generator yielding response tokens

        Raises:
            ValueError: If required parameters are missing
        """
        stream = kwargs.get("Stream", False)
        if not stream:
            cls.RESOURCE_NAME = "assistant/chat"
            cls.UPDATE_METHOD = "POST"
            return super().update(config_id, **kwargs)
        else:
            try:
                log_debug("Making chat request")
                for event in get_client(cls.SERVICE).sse_request(
                    cls.CREATE_METHOD,
                    "v1.0/assistant/chat/" + config_id,
                    json=kwargs,
                ):
                    token = event.get("token") if isinstance(event, dict) else event
                    if token:
                        yield token

            except Exception as e:
                log_warning(f"Error processing chat request: {str(e)}")
                return

    @classmethod
    def chat_only(cls, **kwargs) -> Generator[str, None, None]:
        """
        Process a chat request with RAG messages

        Args:
            **kwargs: Keyword arguments that will be validated against AssistantChatRequest model

        Returns:
            Generator yielding response tokens

        Raises:
            ValueError: If required parameters are missing
        """
        stream = kwargs.get("Stream", False)
        if not stream:
            cls.RESOURCE_NAME = "assistant/chat/completions"
            return super().create(**kwargs)
        else:
            try:
                log_debug("Making chat request")
                for event in get_client(cls.SERVICE).sse_request(
                    cls.CREATE_METHOD,
                    "v1.0/assistant/chat/completions",
                    json=kwargs,
                ):
                    token = event.get("token") if isinstance(event, dict) else event
                    if token:
                        yield token

            except Exception as e:
                log_warning(f"Error processing chat request: {str(e)}")
                return

    @staticmethod
    def _extract_token(json_data: str) -> Optional[str]:
        """Extract token from JSON data."""
        try:
            data = json.loads(json_data)
            return data.get("token")
        except Exception:
            return None
=======
import json
from typing import Generator, Optional

from ...mixins import CreateableAPIResource
from ...models.assistant_chat_request import AssistantChatRequest
from ...models.assistant_rag_request import AssistantRagRequest
from ...sdk_configuration import Service, get_client
from ...sdk_logging import log_debug, log_warning


class Assistant(CreateableAPIResource):
    """Resource for Assistant operations."""

    RESOURCE_NAME: str = ""  # Base path is empty since we use specific endpoints
    SERVICE = Service.ASSISTANT
    REQUIRES_TENANT = False
    CREATE_METHOD = "POST"

    @classmethod
    def rag_LEGACY(cls, **kwargs) -> Generator[str, None, None]:
        """
        Process a RAG request.

        Args:
            **kwargs: Keyword arguments that will be validated against AssistantRagRequest model

        Returns:
            Generator yielding response tokens

        Raises:
            ValueError: If required parameters are missing
        """
        # Validate request data using the model
        rag_request = AssistantRagRequest.model_validate(kwargs)

        log_debug("Making RAG request")
        for event in get_client(cls.SERVICE).sse_request(
            cls.CREATE_METHOD,
            "v1.0/rag/",
            json=rag_request.model_dump(mode="json", by_alias=True),
        ):
            token = event.get("token") if isinstance(event, dict) else event
            if token:
                yield token
                
    @classmethod
    def chat_rag_messages(cls, **kwargs) -> Generator[str, None, None]:
        """
        Process a chat request with RAG messages

        Args:
            **kwargs: Keyword arguments that will be validated against AssistantChatRequest model
  
        Returns:
            Generator yielding response tokens

        Raises:
            ValueError: If required parameters are missing
        """  
        stream = kwargs.get("Stream", False)
        if not stream:
            cls.RESOURCE_NAME = "assistant/rag/chat"
            return super().create(**kwargs)
        else:
            try:
                log_debug("Making chat request")
                for event in get_client(cls.SERVICE).sse_request(
                    cls.CREATE_METHOD,
                    "v1.0/rag/chat/",
                    json=kwargs,
                ):
                    token = event.get("token") if isinstance(event, dict) else event
                    if token:
                        yield token

            except Exception as e:
                log_warning(f"Error processing chat request: {str(e)}")
                return
            
    @classmethod
    def chat_config(cls, config_id: str, **kwargs) -> Generator[str, None, None]:
        """
        Process a chat request with RAG messages

        Args:
            config_id: The ID of the chat configuration
            **kwargs: Keyword arguments that will be validated against AssistantChatRequest model
  
        Returns:
            Generator yielding response tokens

        Raises:
            ValueError: If required parameters are missing
        """  
        stream = kwargs.get("Stream", False)
        if not stream:
            cls.RESOURCE_NAME = "assistant/chat"
            cls.UPDATE_METHOD = "POST"
            return super().update(config_id, **kwargs)
        else:
            try:
                log_debug("Making chat request")
                for event in get_client(cls.SERVICE).sse_request(
                    cls.CREATE_METHOD,
                    "v1.0/assistant/chat/"+config_id,
                    json=kwargs,
                ):
                    token = event.get("token") if isinstance(event, dict) else event
                    if token:
                        yield token

            except Exception as e:
                log_warning(f"Error processing chat request: {str(e)}")
                return
                
    @classmethod
    def chat_only(cls, **kwargs) -> Generator[str, None, None]:
        """
        Process a chat request with RAG messages

        Args:
            **kwargs: Keyword arguments that will be validated against AssistantChatRequest model
  
        Returns:
            Generator yielding response tokens

        Raises:
            ValueError: If required parameters are missing
        """  
        stream = kwargs.get("Stream", False)
        if not stream:
            cls.RESOURCE_NAME = "assistant/chat/completions"
            return super().create(**kwargs)
        else:
            try:
                log_debug("Making chat request")
                for event in get_client(cls.SERVICE).sse_request(
                    cls.CREATE_METHOD,
                    "v1.0/assistant/chat/completions",
                    json=kwargs,
                ):
                    token = event.get("token") if isinstance(event, dict) else event
                    if token:
                        yield token

            except Exception as e:
                log_warning(f"Error processing chat request: {str(e)}")
                return

    @staticmethod
    def _extract_token(json_data: str) -> Optional[str]:
        """Extract token from JSON data."""
        try:
            data = json.loads(json_data)
            return data.get("token")
        except Exception:
            return None
>>>>>>> dd8e7e33
<|MERGE_RESOLUTION|>--- conflicted
+++ resolved
@@ -1,4 +1,3 @@
-<<<<<<< HEAD
 import json
 from typing import Generator, Optional
 
@@ -154,163 +153,4 @@
             data = json.loads(json_data)
             return data.get("token")
         except Exception:
-            return None
-=======
-import json
-from typing import Generator, Optional
-
-from ...mixins import CreateableAPIResource
-from ...models.assistant_chat_request import AssistantChatRequest
-from ...models.assistant_rag_request import AssistantRagRequest
-from ...sdk_configuration import Service, get_client
-from ...sdk_logging import log_debug, log_warning
-
-
-class Assistant(CreateableAPIResource):
-    """Resource for Assistant operations."""
-
-    RESOURCE_NAME: str = ""  # Base path is empty since we use specific endpoints
-    SERVICE = Service.ASSISTANT
-    REQUIRES_TENANT = False
-    CREATE_METHOD = "POST"
-
-    @classmethod
-    def rag_LEGACY(cls, **kwargs) -> Generator[str, None, None]:
-        """
-        Process a RAG request.
-
-        Args:
-            **kwargs: Keyword arguments that will be validated against AssistantRagRequest model
-
-        Returns:
-            Generator yielding response tokens
-
-        Raises:
-            ValueError: If required parameters are missing
-        """
-        # Validate request data using the model
-        rag_request = AssistantRagRequest.model_validate(kwargs)
-
-        log_debug("Making RAG request")
-        for event in get_client(cls.SERVICE).sse_request(
-            cls.CREATE_METHOD,
-            "v1.0/rag/",
-            json=rag_request.model_dump(mode="json", by_alias=True),
-        ):
-            token = event.get("token") if isinstance(event, dict) else event
-            if token:
-                yield token
-                
-    @classmethod
-    def chat_rag_messages(cls, **kwargs) -> Generator[str, None, None]:
-        """
-        Process a chat request with RAG messages
-
-        Args:
-            **kwargs: Keyword arguments that will be validated against AssistantChatRequest model
-  
-        Returns:
-            Generator yielding response tokens
-
-        Raises:
-            ValueError: If required parameters are missing
-        """  
-        stream = kwargs.get("Stream", False)
-        if not stream:
-            cls.RESOURCE_NAME = "assistant/rag/chat"
-            return super().create(**kwargs)
-        else:
-            try:
-                log_debug("Making chat request")
-                for event in get_client(cls.SERVICE).sse_request(
-                    cls.CREATE_METHOD,
-                    "v1.0/rag/chat/",
-                    json=kwargs,
-                ):
-                    token = event.get("token") if isinstance(event, dict) else event
-                    if token:
-                        yield token
-
-            except Exception as e:
-                log_warning(f"Error processing chat request: {str(e)}")
-                return
-            
-    @classmethod
-    def chat_config(cls, config_id: str, **kwargs) -> Generator[str, None, None]:
-        """
-        Process a chat request with RAG messages
-
-        Args:
-            config_id: The ID of the chat configuration
-            **kwargs: Keyword arguments that will be validated against AssistantChatRequest model
-  
-        Returns:
-            Generator yielding response tokens
-
-        Raises:
-            ValueError: If required parameters are missing
-        """  
-        stream = kwargs.get("Stream", False)
-        if not stream:
-            cls.RESOURCE_NAME = "assistant/chat"
-            cls.UPDATE_METHOD = "POST"
-            return super().update(config_id, **kwargs)
-        else:
-            try:
-                log_debug("Making chat request")
-                for event in get_client(cls.SERVICE).sse_request(
-                    cls.CREATE_METHOD,
-                    "v1.0/assistant/chat/"+config_id,
-                    json=kwargs,
-                ):
-                    token = event.get("token") if isinstance(event, dict) else event
-                    if token:
-                        yield token
-
-            except Exception as e:
-                log_warning(f"Error processing chat request: {str(e)}")
-                return
-                
-    @classmethod
-    def chat_only(cls, **kwargs) -> Generator[str, None, None]:
-        """
-        Process a chat request with RAG messages
-
-        Args:
-            **kwargs: Keyword arguments that will be validated against AssistantChatRequest model
-  
-        Returns:
-            Generator yielding response tokens
-
-        Raises:
-            ValueError: If required parameters are missing
-        """  
-        stream = kwargs.get("Stream", False)
-        if not stream:
-            cls.RESOURCE_NAME = "assistant/chat/completions"
-            return super().create(**kwargs)
-        else:
-            try:
-                log_debug("Making chat request")
-                for event in get_client(cls.SERVICE).sse_request(
-                    cls.CREATE_METHOD,
-                    "v1.0/assistant/chat/completions",
-                    json=kwargs,
-                ):
-                    token = event.get("token") if isinstance(event, dict) else event
-                    if token:
-                        yield token
-
-            except Exception as e:
-                log_warning(f"Error processing chat request: {str(e)}")
-                return
-
-    @staticmethod
-    def _extract_token(json_data: str) -> Optional[str]:
-        """Extract token from JSON data."""
-        try:
-            data = json.loads(json_data)
-            return data.get("token")
-        except Exception:
-            return None
->>>>>>> dd8e7e33
+            return None