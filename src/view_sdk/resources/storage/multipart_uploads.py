--- conflicted
+++ resolved
@@ -1,4 +1,3 @@
-<<<<<<< HEAD
 from ...mixins import (
     AllRetrievableAPIResource,
     DeletableAPIResource,
@@ -126,135 +125,4 @@
         Returns:
             True if the multipart upload was deleted successfully, False otherwise.
         """
-        return super().delete(resource_guid, bucket_guid=bucket_guid)
-=======
-from ...mixins import (
-    AllRetrievableAPIResource,
-    CreateableAPIResource,
-    DeletableAPIResource,
-    RetrievableAPIResource,
-    UpdatableAPIResource,
-)
-from ...models.multipart_upload import MultipartUploadPartModel
-
-
-class MultipartUploads(
-    UpdatableAPIResource,
-    RetrievableAPIResource,
-    AllRetrievableAPIResource,
-    DeletableAPIResource,
-):
-    PARENT_RESOURCE = "buckets"
-    PARENT_ID_PARAM = "bucket_guid"
-    RESOURCE_NAME: str = "uploads"
-    MODEL = MultipartUploadPartModel
-
-    @classmethod
-    def create(cls, bucket_guid: str, **kwargs: MultipartUploadPartModel):
-        """
-        Args:
-            bucket_guid (str): The GUID of the bucket containing the multipart upload.
-            **kwargs: Additional keyword arguments for the request.
-        Returns:
-            The MultipartUploadPartModel object for the specified part.
-        """
-        cls.MODEL = None
-        return super().create(bucket_guid=bucket_guid, _data=kwargs)
-    
-    @classmethod
-    def retrieve(cls, bucket_guid: str, resource_guid: str):
-        """
-        Args:
-            bucket_guid (str): The GUID of the bucket containing the multipart upload.
-            resource_guid (str): The GUID of the multipart upload to retrieve.
-        Returns:
-            The MultipartUploadPartModel object for the specified part.
-        """
-        return super().retrieve(resource_guid, bucket_guid=bucket_guid)
-
-    @classmethod
-    def retrieve_all(cls, bucket_guid: str):
-        """
-        Args:
-            bucket_guid (str): The GUID of the bucket containing the multipart uploads.
-        Returns:
-            A list of MultipartUploadPartModel objects for all multipart uploads in the specified bucket.
-        """
-        return super().retrieve_all(bucket_guid=bucket_guid)
-
-
-    @classmethod
-    def retrieve_part(cls, bucket_guid: str, resource_guid: str, part_number: int):
-        """
-        Retrieve a specific part of a multipart upload.
-
-        Args:
-            bucket_guid (str): The GUID of the bucket containing the multipart upload.
-            resource_guid (str): The GUID of the multipart upload to retrieve.
-            part_number (int): The number of the part to retrieve.
-
-        Returns:
-            The MultipartUploadPartModel object for the specified part.
-        """
-        cls.QUERY_PARAMS = {"part_number": part_number}
-        return super().retrieve(resource_guid, bucket_guid=bucket_guid)
-
-    @classmethod
-    def delete_part(cls, bucket_guid: str, resource_guid: str, part_number: int):
-        """
-        Delete a specific part of a multipart upload.
-
-        Args:
-            bucket_guid (str): The GUID of the bucket containing the multipart upload.
-            resource_guid (str): The GUID of the multipart upload to delete.
-            part_number (int): The number of the part to delete.
-        """
-        cls.QUERY_PARAMS = {"part_number": part_number}
-        return super().delete(resource_guid, bucket_guid=bucket_guid)
-
-    @classmethod
-    def upload_part(
-        cls, bucket_guid: str, resource_guid: str, part_number: int, data: str
-    ):
-        """
-        Upload a specific part of a multipart upload.
-
-        Args:
-            bucket_guid (str): The GUID of the bucket containing the multipart upload.
-            resource_guid (str): The GUID of the multipart upload to upload to.
-            part_number (int): The number of the part to upload.
-            data (str): The data to upload.
-        """
-        cls.QUERY_PARAMS = {"part_number": part_number}
-        headers = {"Content-Type": "text/plain"}
-        cls.MODEL = None  
-        return super().update(
-            resource_guid+"/parts/", bucket_guid=bucket_guid, data=data, headers=headers
-        )
-
-    @classmethod
-    def complete_upload(cls, bucket_guid: str, resource_guid: str):
-        """
-        Complete a multipart upload.
-
-        Args:
-            bucket_guid (str): The GUID of the bucket containing the multipart upload.
-            resource_guid (str): The GUID of the multipart upload to complete.
-        """
-        cls.UPDATE_METHOD = "POST"
-        cls.MODEL = None  # As there's no request body for this endpoint
-        return super().update(resource_guid, bucket_guid=bucket_guid)
-
-    @classmethod
-    def delete(cls, bucket_guid: str, resource_guid: str):
-        """
-        Args:
-            bucket_guid (str): The GUID of the bucket containing the multipart upload.
-            resource_guid (str): The GUID of the multipart upload to delete.
-        Returns:
-            True if the multipart upload was deleted successfully, False otherwise.
-        """
-        return super().delete(resource_guid, bucket_guid=bucket_guid)
-
-
->>>>>>> dd8e7e33
+        return super().delete(resource_guid, bucket_guid=bucket_guid)