<<<<<<< HEAD
from typing import List

from ...mixins import (
    AllRetrievableAPIResource,
    CreateableAPIResource,
    DeletableAPIResource,
    EnumerableAPIResource,
    RetrievableAPIResource,
    UpdatableAPIResource,
)
from ...models.acl import ACLModel
from ...models.bucket import BucketMetadataModel
from ...models.bucket_enumeration_result import BucketEnumerationResultModel
from ...models.storage_tag import StorageTagModel


class Bucket(
    CreateableAPIResource,
    RetrievableAPIResource,
    AllRetrievableAPIResource,
    UpdatableAPIResource,
    DeletableAPIResource,
    EnumerableAPIResource,
):
    RESOURCE_NAME: str = "buckets"
    MODEL = BucketMetadataModel

    @classmethod
    def list_buckets(cls):
        """
        List all buckets.

        Returns:
            A list of BucketMetadataModel objects.
        """
        return super().retrieve_all()

    @classmethod
    def list_objects(cls, resource_guid: str):
        """
        List objects in a bucket.

        Args:
            resource_guid (str): The GUID of the bucket to list objects from.

        Returns:
            A BucketEnumerationResultModel object containing the list of objects.
        """
        cls.MODEL = BucketEnumerationResultModel
        return super().retrieve(resource_guid)

    @classmethod
    def retrieve_metadata(cls, resource_guid: str):
        """
        Retrieve metadata for a bucket.

        Args:
            resource_guid (str): The GUID of the bucket to retrieve metadata for.

        Returns:
            A BucketMetadataModel object containing the bucket metadata.
        """
        return super().retrieve(resource_guid, md=None)


class BucketTags(
    CreateableAPIResource,
    RetrievableAPIResource,
    DeletableAPIResource,
):
    PARENT_RESOURCE = "buckets"
    PARENT_ID_PARAM = "resource_guid"
    RESOURCE_NAME: str = ""
    MODEL = StorageTagModel
    QUERY_PARAMS = {"tags": None}

    @classmethod
    def create(cls, resource_guid: str, tags: List[StorageTagModel]) -> StorageTagModel:
        """
        Create tags for a specific bucket.
        Args:
            resource_guid (str): The unique identifier of the bucket.
            tags (List[StorageTagModel]): A list of StorageTagModel objects to create.

        Returns:
            StorageTagModel: The tags for the bucket.
        """
        kwargs = {"resource_guid": resource_guid, "_data": tags}
        return super().create(**kwargs)


class BucketACL(
    CreateableAPIResource,
    RetrievableAPIResource,
    DeletableAPIResource,
):
    PARENT_RESOURCE = "buckets"
    PARENT_ID_PARAM = "resource_guid"
    RESOURCE_NAME: str = ""
    MODEL = ACLModel
    QUERY_PARAMS = {"acl": None}

    @classmethod
    def create(cls, resource_guid: str, acl: ACLModel) -> ACLModel:
        """
        Create tags for a specific bucket.
        Args:
            resource_guid (str): The unique identifier of the bucket.
            acl (ACLModel): A list of StorageTagModel objects to create.

        Returns:
            StorageTagModel: The tags for the bucket.
        """
        kwargs = {"resource_guid": resource_guid, "_data": acl}
        return super().create(**kwargs)
=======
from typing import List

from ...mixins import (
    AllRetrievableAPIResource,
    CreateableAPIResource,
    DeletableAPIResource,
    RetrievableAPIResource,
    UpdatableAPIResource,
    EnumerableAPIResource,
)
from ...models.acl import ACLModel
from ...models.bucket import BucketMetadataModel
from ...models.bucket_enumeration_result import BucketEnumerationResultModel
from ...models.storage_tag import StorageTagModel


class Bucket(
    CreateableAPIResource,
    RetrievableAPIResource,
    AllRetrievableAPIResource,
    UpdatableAPIResource,
    DeletableAPIResource,
    EnumerableAPIResource,
):
    RESOURCE_NAME: str = "buckets"
    MODEL = BucketMetadataModel

    @classmethod
    def list_buckets(cls):
        """
        List all buckets.

        Returns:
            A list of BucketMetadataModel objects.
        """
        return super().retrieve_all()

    @classmethod
    def list_objects(cls, resource_guid: str):
        """
        List objects in a bucket.

        Args:
            resource_guid (str): The GUID of the bucket to list objects from.

        Returns:
            A BucketEnumerationResultModel object containing the list of objects.
        """
        cls.MODEL = BucketEnumerationResultModel
        return super().retrieve(resource_guid)

    @classmethod
    def retrieve_metadata(cls, resource_guid: str):
        """
        Retrieve metadata for a bucket.

        Args:
            resource_guid (str): The GUID of the bucket to retrieve metadata for.

        Returns:
            A BucketMetadataModel object containing the bucket metadata.
        """
        return super().retrieve(resource_guid, md=None)


class BucketTags(
    CreateableAPIResource,
    RetrievableAPIResource,
    DeletableAPIResource,
):
    PARENT_RESOURCE = "buckets"
    PARENT_ID_PARAM = "resource_guid"
    RESOURCE_NAME: str = ""
    MODEL = StorageTagModel
    QUERY_PARAMS = {"tags": None}

    @classmethod
    def create(cls, resource_guid: str, tags: List[StorageTagModel]) -> StorageTagModel:
        """
        Create tags for a specific bucket.
        Args:
            resource_guid (str): The unique identifier of the bucket.
            tags (List[StorageTagModel]): A list of StorageTagModel objects to create.

        Returns:
            StorageTagModel: The tags for the bucket.
        """
        kwargs = {"resource_guid": resource_guid, "_data": tags}
        return super().create(**kwargs)


class BucketACL(
    CreateableAPIResource,
    RetrievableAPIResource,
    DeletableAPIResource,
):
    PARENT_RESOURCE = "buckets"
    PARENT_ID_PARAM = "resource_guid"
    RESOURCE_NAME: str = ""
    MODEL = ACLModel
    QUERY_PARAMS = {"acl": None}

    @classmethod
    def create(cls, resource_guid: str, acl: ACLModel) -> ACLModel:
        """
        Create tags for a specific bucket.
        Args:
            resource_guid (str): The unique identifier of the bucket.
            acl (ACLModel): A list of StorageTagModel objects to create.

        Returns:
            StorageTagModel: The tags for the bucket.
        """
        kwargs = {"resource_guid": resource_guid, "_data": acl}
        return super().create(**kwargs)
>>>>>>> dd8e7e33
<|MERGE_RESOLUTION|>--- conflicted
+++ resolved
@@ -1,120 +1,3 @@
-<<<<<<< HEAD
-from typing import List
-
-from ...mixins import (
-    AllRetrievableAPIResource,
-    CreateableAPIResource,
-    DeletableAPIResource,
-    EnumerableAPIResource,
-    RetrievableAPIResource,
-    UpdatableAPIResource,
-)
-from ...models.acl import ACLModel
-from ...models.bucket import BucketMetadataModel
-from ...models.bucket_enumeration_result import BucketEnumerationResultModel
-from ...models.storage_tag import StorageTagModel
-
-
-class Bucket(
-    CreateableAPIResource,
-    RetrievableAPIResource,
-    AllRetrievableAPIResource,
-    UpdatableAPIResource,
-    DeletableAPIResource,
-    EnumerableAPIResource,
-):
-    RESOURCE_NAME: str = "buckets"
-    MODEL = BucketMetadataModel
-
-    @classmethod
-    def list_buckets(cls):
-        """
-        List all buckets.
-
-        Returns:
-            A list of BucketMetadataModel objects.
-        """
-        return super().retrieve_all()
-
-    @classmethod
-    def list_objects(cls, resource_guid: str):
-        """
-        List objects in a bucket.
-
-        Args:
-            resource_guid (str): The GUID of the bucket to list objects from.
-
-        Returns:
-            A BucketEnumerationResultModel object containing the list of objects.
-        """
-        cls.MODEL = BucketEnumerationResultModel
-        return super().retrieve(resource_guid)
-
-    @classmethod
-    def retrieve_metadata(cls, resource_guid: str):
-        """
-        Retrieve metadata for a bucket.
-
-        Args:
-            resource_guid (str): The GUID of the bucket to retrieve metadata for.
-
-        Returns:
-            A BucketMetadataModel object containing the bucket metadata.
-        """
-        return super().retrieve(resource_guid, md=None)
-
-
-class BucketTags(
-    CreateableAPIResource,
-    RetrievableAPIResource,
-    DeletableAPIResource,
-):
-    PARENT_RESOURCE = "buckets"
-    PARENT_ID_PARAM = "resource_guid"
-    RESOURCE_NAME: str = ""
-    MODEL = StorageTagModel
-    QUERY_PARAMS = {"tags": None}
-
-    @classmethod
-    def create(cls, resource_guid: str, tags: List[StorageTagModel]) -> StorageTagModel:
-        """
-        Create tags for a specific bucket.
-        Args:
-            resource_guid (str): The unique identifier of the bucket.
-            tags (List[StorageTagModel]): A list of StorageTagModel objects to create.
-
-        Returns:
-            StorageTagModel: The tags for the bucket.
-        """
-        kwargs = {"resource_guid": resource_guid, "_data": tags}
-        return super().create(**kwargs)
-
-
-class BucketACL(
-    CreateableAPIResource,
-    RetrievableAPIResource,
-    DeletableAPIResource,
-):
-    PARENT_RESOURCE = "buckets"
-    PARENT_ID_PARAM = "resource_guid"
-    RESOURCE_NAME: str = ""
-    MODEL = ACLModel
-    QUERY_PARAMS = {"acl": None}
-
-    @classmethod
-    def create(cls, resource_guid: str, acl: ACLModel) -> ACLModel:
-        """
-        Create tags for a specific bucket.
-        Args:
-            resource_guid (str): The unique identifier of the bucket.
-            acl (ACLModel): A list of StorageTagModel objects to create.
-
-        Returns:
-            StorageTagModel: The tags for the bucket.
-        """
-        kwargs = {"resource_guid": resource_guid, "_data": acl}
-        return super().create(**kwargs)
-=======
 from typing import List
 
 from ...mixins import (
@@ -229,5 +112,4 @@
             StorageTagModel: The tags for the bucket.
         """
         kwargs = {"resource_guid": resource_guid, "_data": acl}
-        return super().create(**kwargs)
->>>>>>> dd8e7e33
+        return super().create(**kwargs)