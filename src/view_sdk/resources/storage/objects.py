--- conflicted
+++ resolved
@@ -1,4 +1,3 @@
-<<<<<<< HEAD
 from datetime import datetime
 from typing import List
 
@@ -222,226 +221,4 @@
         Returns:
             True if the ACL was deleted successfully, False otherwise.
         """
-        return super().delete(resource_guid, bucket_guid=bucket_guid)
-=======
-from datetime import datetime
-from typing import List
-
-from ...mixins import (
-    AllRetrievableAPIResource,
-    CreateableAPIResource,
-    DeletableAPIResource,
-    RetrievableAPIResource,
-    UpdatableAPIResource,
-)
-from ...models.acl import ACLModel
-from ...models.object_metadata import ObjectMetadataModel
-from ...models.storage_tag import StorageTagModel
-
-
-class Object(
-    CreateableAPIResource,
-    RetrievableAPIResource,
-    UpdatableAPIResource,
-    DeletableAPIResource,
-):
-    PARENT_RESOURCE = "buckets"
-    PARENT_ID_PARAM = "bucket_guid"
-    RESOURCE_NAME: str = "objects"
-    MODEL = None
-
-    @classmethod
-    def retrieve(cls, bucket_guid: str, resource_guid: str):
-        """
-        Retrieve a range of bytes from an object.
-
-        Args:
-            bucket_guid (str): The GUID of the bucket containing the object.
-            resource_guid (str): The GUID of the object to retrieve.
-            start (int): The start byte of the range.
-            end (int): The end byte of the range.
-        """
-        return super().retrieve(resource_guid, bucket_guid=bucket_guid)
-
-    @classmethod
-    def retrieve_metadata(cls, bucket_guid: str, resource_guid: str):
-        """
-        Retrieve metadata for an object.
-
-        Args:
-            bucket_guid (str): The GUID of the bucket containing the object.
-            resource_guid (str): The GUID of the object to retrieve metadata for.
-
-        Returns:
-            The ObjectMetadataModel object for the specified object.
-        """
-        cls.MODEL = ObjectMetadataModel
-        cls.QUERY_PARAMS = {"md": None}
-        return super().retrieve(resource_guid, bucket_guid=bucket_guid)
-
-    @classmethod
-    def set_expiration(
-        cls, bucket_guid: str, resource_guid: str, expiration_date: datetime
-    ):
-        """
-        Set the expiration date for an object.
-
-        Args:
-            bucket_guid (str): The GUID of the bucket containing the object.
-            resource_guid (str): The GUID of the object to set the expiration date for.
-            expiration_date (datetime): The expiration date to set.
-        """
-        cls.MODEL = ObjectMetadataModel
-        cls.QUERY_PARAMS = {"expiration": None}
-        return super().update(
-            resource_guid, bucket_guid=bucket_guid, expiration=expiration_date, data={"ExpirationUtc": expiration_date}
-        )
-
-    @classmethod
-    def retrieve_range(cls, bucket_guid: str, resource_guid: str, start: int, end: int):
-        """
-        Retrieve a range of bytes from an object.
-
-        Args:
-            bucket_guid (str): The GUID of the bucket containing the object.
-            resource_guid (str): The GUID of the object to retrieve.
-            start (int): The start byte of the range.
-            end (int): The end byte of the range.
-        """
-        headers = {"Range": f"bytes={start}-{end}"}
-        return super().retrieve(resource_guid, bucket_guid=bucket_guid, headers=headers)
-
-    @classmethod
-    def write_non_chunked(cls, bucket_guid: str, resource_guid: str, data: str):
-        """
-        Write non-chunked data to an object.
-
-        Args:
-            bucket_guid (str): The GUID of the bucket containing the object.
-            resource_guid (str): The GUID of the object to write to.
-            data (str): The data to write.
-        """
-        headers = {"Content-Type": "text/plain"}
-        return super().update(
-            resource_guid, bucket_guid=bucket_guid, data=data, headers=headers
-        )
-
-    # TODO: Properly implement this
-    @classmethod
-    def write_chunked(cls, bucket_guid: str, resource_guid: str, data: str):
-        """
-        Write chunked data to an object.
-
-        Args:
-            bucket_guid (str): The GUID of the bucket containing the object.
-            resource_guid (str): The GUID of the object to write to.
-            data (str): The data to write.
-        """
-        headers = {"Content-Type": "text/plain", "x-amz-content-sha256": "STREAMING"}
-        return super().update(
-            resource_guid, bucket_guid=bucket_guid, data=data, headers=headers
-        )
-    
-    @classmethod
-    def delete(cls, bucket_guid: str, resource_guid: str):
-        """
-        Delete an object.
-        """
-        return super().delete(resource_guid, bucket_guid=bucket_guid)
-
-
-class ObjectTags(
-    RetrievableAPIResource,
-    UpdatableAPIResource,
-    DeletableAPIResource,
-):
-    PARENT_RESOURCE = "buckets"
-    PARENT_ID_PARAM = "bucket_guid"
-    RESOURCE_NAME: str = "objects"
-    MODEL = StorageTagModel
-    QUERY_PARAMS = {"tags": None}
-
-    @classmethod
-    def create_tags(cls, bucket_guid: str, resource_guid: str, tags: List[StorageTagModel]) -> StorageTagModel:
-        """
-        Create tags for a specific object.
-
-        Args:
-            resource_guid (str): The unique identifier of the object.
-            tags (List[StorageTagModel]): List of tags to create
-        Returns:
-            StorageTagModel: The tags for the object.
-        """
-        return super().update(resource_guid, bucket_guid= bucket_guid, data=tags)
-
-    @classmethod
-    def read_tags(cls, bucket_guid: str, resource_guid: str):
-        """
-        Args:
-            bucket_guid (str): The GUID of the bucket containing the object.
-            resource_guid (str): The GUID of the object to read tags for.
-        Returns:
-            The tags for the object.
-        """
-        cls.MODEL = None
-        return super().retrieve(resource_guid, bucket_guid=bucket_guid)
-    
-    @classmethod
-    def delete_tags(cls, bucket_guid: str, resource_guid: str):
-        """
-        Args:
-            bucket_guid (str): The GUID of the bucket containing the object.
-            resource_guid (str): The GUID of the object to delete tags for.
-        Returns:
-            True if the tags were deleted successfully, False otherwise.
-        """
-        return super().delete(resource_guid, bucket_guid=bucket_guid)   
-
-
-class ObjectACL(
-    RetrievableAPIResource,
-    UpdatableAPIResource,
-    DeletableAPIResource,
-):
-    PARENT_RESOURCE = "buckets"
-    PARENT_ID_PARAM = "bucket_guid"
-    RESOURCE_NAME: str = "objects"
-    MODEL = ACLModel
-    QUERY_PARAMS = {"acl": None}
-
-    @classmethod
-    def create_acl(cls, bucket_guid: str, resource_guid: str, acl: ACLModel):
-        """
-        Args:
-            bucket_guid (str): The GUID of the bucket containing the object.
-            resource_guid (str): The GUID of the object to create an ACL for.
-            acl (ACLModel): The ACL to create.
-        Returns:
-            The ACL for the object.
-        """
-        cls.MODEL = None
-        return super().update(resource_guid, bucket_guid=bucket_guid, data=acl)
-
-    @classmethod
-    def read_acl(cls, bucket_guid: str, resource_guid: str):
-        """
-        Args:
-            bucket_guid (str): The GUID of the bucket containing the object.
-            resource_guid (str): The GUID of the object to read ACL for.
-        Returns:
-            The ACL for the object.
-        """
-        cls.MODEL = None
-        return super().retrieve(resource_guid, bucket_guid=bucket_guid)
-
-    @classmethod
-    def delete_acl(cls, bucket_guid: str, resource_guid: str):
-        """
-        Args:
-            bucket_guid (str): The GUID of the bucket containing the object.
-            resource_guid (str): The GUID of the object to delete ACL for.
-        Returns:
-            True if the ACL was deleted successfully, False otherwise.
-        """
-        return super().delete(resource_guid, bucket_guid=bucket_guid)
->>>>>>> dd8e7e33
+        return super().delete(resource_guid, bucket_guid=bucket_guid)