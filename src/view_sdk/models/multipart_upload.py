<<<<<<< HEAD
import uuid
from datetime import datetime, timezone
from typing import Optional

from pydantic import BaseModel, ConfigDict, Field

from .user_master import UserMasterModel


class MultipartUploadPartModel(BaseModel):
    guid: Optional[str] = Field(default=None, alias="GUID")
    tenant_guid: Optional[str] = Field(default=None, alias="TenantGUID")
    bucket_guid: Optional[str] = Field(
        default_factory=lambda: str(uuid.uuid4()), alias="BucketGUID"
    )
    pool_guid: Optional[str] = Field(default=None, alias="PoolGUID")
    node_guid: Optional[str] = Field(default=None, alias="NodeGUID")
    owner_guid: Optional[str] = Field(
        default_factory=lambda: str(uuid.uuid4()), alias="OwnerGUID"
    )
    upload_guid: Optional[str] = Field(
        default_factory=lambda: str(uuid.uuid4()), alias="UploadGUID"
    )
    key: str = Field(..., alias="Key")
    started_utc: Optional[datetime] = Field(
        default_factory=lambda: datetime.now(timezone.utc), alias="StartedUtc"
    )
    last_access_utc: Optional[datetime] = Field(
        default_factory=lambda: datetime.now(timezone.utc), alias="LastAccessUtc"
    )
    created_utc: Optional[datetime] = Field(
        default_factory=lambda: datetime.now(timezone.utc), alias="CreatedUtc"
    )
    expiration_utc: Optional[datetime] = Field(
        default_factory=lambda: datetime.now(timezone.utc), alias="ExpirationUtc"
    )
    owner: Optional[UserMasterModel] = Field(alias="Owner")
    parts: Optional[list] = Field(default=[], alias="Parts")

    model_config = ConfigDict(populate_by_name=True)
=======
import uuid
from datetime import datetime, timezone
from typing import Optional
from pydantic import BaseModel, ConfigDict, Field

from .user_master import UserMasterModel


class MultipartUploadPartModel(BaseModel):
    guid: Optional[str] = Field(default=None, alias="GUID")
    tenant_guid: Optional[str] = Field(default=None, alias="TenantGUID")
    bucket_guid: Optional[str] = Field(
        default_factory=lambda: str(uuid.uuid4()), alias="BucketGUID"
    )
    pool_guid: Optional[str] = Field(default=None, alias="PoolGUID")
    node_guid: Optional[str] = Field(default=None, alias="NodeGUID")
    owner_guid: Optional[str] = Field(
        default_factory=lambda: str(uuid.uuid4()), alias="OwnerGUID"
    )
    upload_guid: Optional[str] = Field(
        default_factory=lambda: str(uuid.uuid4()), alias="UploadGUID"
    )
    key: str = Field(..., alias="Key")
    started_utc: Optional[datetime] = Field(
        default_factory=lambda: datetime.now(timezone.utc), alias="StartedUtc"
    )
    last_access_utc: Optional[datetime] = Field(
        default_factory=lambda: datetime.now(timezone.utc), alias="LastAccessUtc"
    )
    created_utc: Optional[datetime] = Field(
        default_factory=lambda: datetime.now(timezone.utc), alias="CreatedUtc"
    )
    expiration_utc: Optional[datetime] = Field(
        default_factory=lambda: datetime.now(timezone.utc), alias="ExpirationUtc"
    )
    owner: Optional[UserMasterModel] = Field(alias="Owner")
    parts: Optional[list] = Field(default=[], alias="Parts")

    model_config = ConfigDict(populate_by_name=True)
>>>>>>> dd8e7e33
<|MERGE_RESOLUTION|>--- conflicted
+++ resolved
@@ -1,45 +1,3 @@
-<<<<<<< HEAD
-import uuid
-from datetime import datetime, timezone
-from typing import Optional
-
-from pydantic import BaseModel, ConfigDict, Field
-
-from .user_master import UserMasterModel
-
-
-class MultipartUploadPartModel(BaseModel):
-    guid: Optional[str] = Field(default=None, alias="GUID")
-    tenant_guid: Optional[str] = Field(default=None, alias="TenantGUID")
-    bucket_guid: Optional[str] = Field(
-        default_factory=lambda: str(uuid.uuid4()), alias="BucketGUID"
-    )
-    pool_guid: Optional[str] = Field(default=None, alias="PoolGUID")
-    node_guid: Optional[str] = Field(default=None, alias="NodeGUID")
-    owner_guid: Optional[str] = Field(
-        default_factory=lambda: str(uuid.uuid4()), alias="OwnerGUID"
-    )
-    upload_guid: Optional[str] = Field(
-        default_factory=lambda: str(uuid.uuid4()), alias="UploadGUID"
-    )
-    key: str = Field(..., alias="Key")
-    started_utc: Optional[datetime] = Field(
-        default_factory=lambda: datetime.now(timezone.utc), alias="StartedUtc"
-    )
-    last_access_utc: Optional[datetime] = Field(
-        default_factory=lambda: datetime.now(timezone.utc), alias="LastAccessUtc"
-    )
-    created_utc: Optional[datetime] = Field(
-        default_factory=lambda: datetime.now(timezone.utc), alias="CreatedUtc"
-    )
-    expiration_utc: Optional[datetime] = Field(
-        default_factory=lambda: datetime.now(timezone.utc), alias="ExpirationUtc"
-    )
-    owner: Optional[UserMasterModel] = Field(alias="Owner")
-    parts: Optional[list] = Field(default=[], alias="Parts")
-
-    model_config = ConfigDict(populate_by_name=True)
-=======
 import uuid
 from datetime import datetime, timezone
 from typing import Optional
@@ -78,5 +36,4 @@
     owner: Optional[UserMasterModel] = Field(alias="Owner")
     parts: Optional[list] = Field(default=[], alias="Parts")
 
-    model_config = ConfigDict(populate_by_name=True)
->>>>>>> dd8e7e33
+    model_config = ConfigDict(populate_by_name=True)