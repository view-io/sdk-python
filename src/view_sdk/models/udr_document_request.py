--- conflicted
+++ resolved
@@ -1,4 +1,3 @@
-<<<<<<< HEAD
 import uuid
 from typing import Any, Dict, Optional
 
@@ -61,89 +60,4 @@
 
     model_config = ConfigDict(
         populate_by_name=True, use_enum_values=True, validate_assignment=True
-    )
-=======
-import uuid
-from typing import Any, Dict, Optional
-
-from pydantic import BaseModel, ConfigDict, Field, field_validator
-
-from ..enums.document_type_enum import DocumentTypeEnum
-from .metadata_rule import MetadataRuleModel
-
-
-class UdrDocumentRequest(BaseModel):
-    """UDR document request model."""
-
-    guid: str = Field(
-        default_factory=lambda: str(uuid.uuid4()), alias="GUID", description="GUID"
-    )
-
-    type_: DocumentTypeEnum = Field(
-        default=DocumentTypeEnum.Unknown, alias="Type", description="Document type"
-    )
-
-    key: Optional[str] = Field(default=None, alias="Key", description="Key")
-
-    content_type: Optional[str] = Field(
-        default=None, alias="ContentType", description="Content-type"
-    )
-
-    semantic_cell_split_character: str = Field(
-        default="\r\n",
-        alias="SemanticCellSplitCharacter",
-        description="Character on which to split semantic cells",
-    )
-
-    max_chunk_content_length: int = Field(
-        default=512,
-        alias="MaxChunkContentLength",
-        description="Maximum chunk content length. Minimum is 128 and maximum is 2048",
-        ge=128,
-        le=2048,
-    )
-
-    include_flattened: bool = Field(
-        default=True,
-        alias="IncludeFlattened",
-        description="True to include a flattened representation of the source document",
-    )
-
-    case_insensitive: bool = Field(
-        default=True,
-        alias="CaseInsensitive",
-        description="True to enable case insensitive processing",
-    )
-
-    top_terms: int = Field(
-        default=10, alias="TopTerms", description="Number of top terms to include", ge=0
-    )
-
-    additional_data: Optional[str] = Field(
-        default=None,
-        alias="AdditionalData",
-        description="Additional data, not used by the service",
-    )
-
-    metadata: Dict[str, Any] = Field(
-        default_factory=dict,
-        alias="Metadata",
-        description="Metadata, attached to the result",
-    )
-
-    data: bytes = Field(default=b"", alias="Data", description="Data")
-
-    metadata_rule: Optional[MetadataRuleModel] = Field(
-        default=None, alias="MetadataRule", description="Metadata rule"
-    )
-
-    model_config = ConfigDict(
-        populate_by_name=True, use_enum_values=True, validate_assignment=True
-    )
-
-    @field_validator("semantic_cell_split_character")
-    def validate_split_character(cls, v: str) -> str:
-        if not v:
-            raise ValueError("SemanticCellSplitCharacter cannot be empty")
-        return v
->>>>>>> dd8e7e33
+    )