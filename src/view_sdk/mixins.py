<<<<<<< HEAD
from typing import Type

from pydantic import BaseModel

from .models.enumeration_query import EnumerationQueryModel
from .models.enumeration_result import EnumerationResultModel
from .sdk_configuration import Service, get_client
from .utils.url_helper import _get_url_base, _get_url_v1, _get_url_v2


class BaseAPIResource:
    """
    Base mixin class for all API resources.

    Attributes:
        RESOURCE_NAME (str): The name of the resource.
        MODEL (Type[BaseModel]): The Pydantic model representing the resource.
        REQUIRES_TENANT (bool): Indicates if a tenant GUID is required.
        SERVICE (Type[Service]): The service associated with the resource.
        PARENT_RESOURCE (str): The name of the parent resource, if applicable.
        PARENT_ID_PARAM (str): The parameter name for the parent resource GUID.
        QUERY_PARAMS (dict[str, str | None]): Predefined query parameters for the resource.
    """

    RESOURCE_NAME: str = ""
    MODEL: Type[BaseModel] = None
    REQUIRES_TENANT: bool = True
    SERVICE: Type[Service] = Service.DEFAULT

    # Nested resource configuration
    PARENT_RESOURCE: str = ""
    PARENT_ID_PARAM: str = "parent_guid"
    QUERY_PARAMS: dict[str, str | None] = {}

    @classmethod
    def _validate_parent_guid(cls, parent_guid: str) -> None:
        """
        Validates the parent GUID if provided.

        Args:
            parent_guid (str): The GUID of the parent resource.

        Raises:
            ValueError: If the parent_guid is empty or None.
        """
        if parent_guid is not None and not parent_guid:
            raise ValueError(f"{cls.PARENT_ID_PARAM} cannot be empty if provided")

    @classmethod
    def _get_resource_path(cls, *resource_guids: str, **kwargs) -> tuple:
        """
        Builds the resource path components.

        Args:
            *resource_guids (str): Variable length resource GUIDs.
            **kwargs: Additional keyword arguments, including the parent GUID.

        Returns:
            tuple: A tuple containing path components and remaining keyword arguments.
        """
        path_components = []

        # Add parent resource components if defined and parent_guid is provided
        if cls.PARENT_RESOURCE and cls.PARENT_ID_PARAM in kwargs:
            parent_guid = kwargs.pop(cls.PARENT_ID_PARAM)
            cls._validate_parent_guid(parent_guid)
            if parent_guid is not None:
                path_components.extend([cls.PARENT_RESOURCE, parent_guid])

        elif cls.PARENT_RESOURCE and not cls.PARENT_ID_PARAM:
            path_components.append(cls.PARENT_RESOURCE)

        # Add current resource components
        path_components.append(cls.RESOURCE_NAME)
        path_components.extend(resource_guids)

        # Update kwargs with any predefined query parameters
        kwargs.update(cls.QUERY_PARAMS)

        return tuple(path_components), kwargs

    @classmethod
    def _dump_model_data(
        cls, data: dict | list[dict], model: Type[BaseModel] = None
    ) -> dict | list[dict]:
        """
        Dumps model data according to the specified model.

        Args:
            data (dict | list[dict]): The data to dump, can be a single dict or list of dicts
            model (Type[BaseModel], optional): The model to use for validation.
                Defaults to None.

        Returns:
            dict | list[dict]: The dumped data
        """
        if isinstance(data, list):
            model_to_use = model or cls.MODEL
            if model_to_use is not None:
                return [
                    model_to_use(**item).model_dump(
                        mode="json", by_alias=True, exclude_unset=True
                    )
                    for item in data
                ]
            return data

        model_to_use = model or cls.MODEL
        if model_to_use is not None:
            return model_to_use(**data).model_dump(
                mode="json", by_alias=True, exclude_unset=True
            )
        return data


class ExistsAPIResource(BaseAPIResource):
    """Mixin class for checking if a resource exists."""

    @classmethod
    def exists(cls, resource_guid: str, **kwargs) -> bool:
        """
        Checks if a resource exists.

        Args:
            resource_guid (str): The unique identifier of the resource.
            **kwargs: Additional keyword arguments for the request.

        Returns:
            bool: True if the resource exists, False otherwise.

        Raises:
            ValueError: If tenant GUID is required but not provided.
        """
        headers = kwargs.pop("headers", {})
        client = get_client(cls.SERVICE)

        if cls.REQUIRES_TENANT and client.tenant_guid is None:
            raise ValueError("Tenant GUID is required for this resource.")

        path_components, url_params = cls._get_resource_path(resource_guid, **kwargs)
        if cls.REQUIRES_TENANT:
            url = _get_url_v1(cls, client.tenant_guid, *path_components, **url_params)
        else:
            url = _get_url_v1(cls, *path_components, **url_params)

        try:
            client.request("HEAD", url, headers=headers)
            return True
        except Exception:
            return False


class CreateableAPIResource(BaseAPIResource):
    """Mixin class for creating API resources."""

    CREATE_METHOD: str = "PUT"
    REQUEST_MODEL: Type[BaseModel] = None

    @classmethod
    def create(cls, **kwargs) -> "BaseModel":
        """
        Creates a new resource.

        Args:
            **kwargs: Keyword arguments for the request, including the resource data.
                - headers (dict, optional): Additional headers for the request.
                - _data (dict, optional): The data to be sent in the request body.

        Returns:
            BaseModel: The created resource, validated against the REQUEST_MODEL if defined.

        Raises:
            ValueError: If tenant GUID is required but not provided.
        """
        client = get_client(cls.SERVICE)
        headers = kwargs.pop("headers", {})
        if cls.REQUIRES_TENANT and client.tenant_guid is None:
            raise ValueError("Tenant GUID is required for this resource.")

        # Extract data and path parameters separately
        data = kwargs.pop(
            "_data", kwargs.copy()
        )  # Get 'data' if provided, else use kwargs

        if cls.PARENT_ID_PARAM in kwargs:
            # Extract parent_guid and prepare path kwargs
            parent_guid = kwargs.pop(cls.PARENT_ID_PARAM)
            path_kwargs = {cls.PARENT_ID_PARAM: parent_guid}
            path_components, url_params = cls._get_resource_path(**path_kwargs)
        else:
            path_components, url_params = cls._get_resource_path(**{})

        # Validate and dump the data
        data = cls._dump_model_data(data, cls.REQUEST_MODEL)

        if cls.REQUIRES_TENANT:
            url = _get_url_v1(cls, client.tenant_guid, *path_components, **url_params)
        else:
            url = _get_url_v1(cls, *path_components, **url_params)

        instance = client.request(cls.CREATE_METHOD, url, json=data, headers=headers)
        return cls.MODEL.model_validate(instance) if cls.MODEL else instance


class RetrievableAPIResource(BaseAPIResource):
    """Mixin class for retrieving API resources."""

    @classmethod
    def retrieve(cls, resource_guid: str, **kwargs) -> "BaseModel":
        """
        Retrieves a resource.

        Args:
            resource_guid (str): The unique identifier of the resource.
            **kwargs: Additional keyword arguments for the request.
                - headers (dict, optional): Additional headers for the request.

        Returns:
            BaseModel: The retrieved resource, validated against the MODEL if defined.

        Raises:
            ValueError: If tenant GUID is required but not provided.
        """
        client = get_client(cls.SERVICE)
        headers = kwargs.pop("headers", {})

        if cls.REQUIRES_TENANT and client.tenant_guid is None:
            raise ValueError("Tenant GUID is required for this resource.")

        path_components, url_params = cls._get_resource_path(resource_guid, **kwargs)
        if cls.REQUIRES_TENANT:
            url = _get_url_v1(cls, client.tenant_guid, *path_components, **url_params)
        else:
            url = _get_url_v1(cls, *path_components, **url_params)

        instance = client.request("GET", url, headers=headers)
        return cls.MODEL.model_validate(instance) if cls.MODEL else instance


class AllRetrievableAPIResource(BaseAPIResource):
    RETURNS_LIST: bool = True
    """Mixin class for retrieving all API resources of a given type."""

    @classmethod
    def retrieve_all(cls, **kwargs) -> list["BaseModel"]:
        """
        Retrieves all resources of a given type.

        Args:
            **kwargs: Additional keyword arguments for filtering and pagination.
                - parent_guid (str, optional): The GUID of the parent resource.

        Returns:
            list[BaseModel]: A list of retrieved resources, validated against the MODEL if defined.

        Raises:
            ValueError: If tenant GUID is required but not provided.
        """
        client = get_client(cls.SERVICE)

        if cls.REQUIRES_TENANT and client.tenant_guid is None:
            raise ValueError("Tenant GUID is required for this resource.")

        headers = kwargs.pop("headers", {})

        # Validate parent_guid if provided
        if parent_guid := kwargs.get(cls.PARENT_ID_PARAM):
            cls._validate_parent_guid(parent_guid)

        path_components, url_params = cls._get_resource_path(**kwargs)
        if cls.REQUIRES_TENANT:
            url = _get_url_v1(cls, client.tenant_guid, *path_components, **url_params)
        else:
            url = _get_url_v1(cls, *path_components, **url_params)

        instances = client.request("GET", url, headers=headers)
        if not isinstance(instances, list) and cls.RETURNS_LIST:
            instances = []
        return (
            [cls.MODEL.model_validate(instance) for instance in instances]
            if cls.MODEL
            else instances
        )


class RetrievableStatisticsMixin(BaseAPIResource):
    """Mixin class for retrieving statistics for a given resource."""

    STATS_MODEL: Type[BaseModel] = None

    @classmethod
    def retrieve_statistics(cls, resource_guid: str, **kwargs):
        """
        Retrieves statistics for a given resource.

        Args:
            resource_guid (str): The unique identifier of the resource.
            **kwargs: Additional keyword arguments for the request.

        Returns:
            STATS_MODEL: The statistics data for the resource, validated against STATS_MODEL if defined.

        Raises:
            ValueError: If tenant GUID is required but not provided.
        """
        client = get_client(cls.SERVICE)

        if cls.REQUIRES_TENANT and client.tenant_guid is None:
            raise ValueError("Tenant GUID is required for this resource.")

        path_components, url_params = cls._get_resource_path(resource_guid, **kwargs)
        if cls.REQUIRES_TENANT:
            url = _get_url_v1(
                cls, client.tenant_guid, *path_components, stats=None, **url_params
            )
        else:
            url = _get_url_v1(cls, *path_components, stats=None, **url_params)

        response = client.request("GET", url)
        return cls.STATS_MODEL.model_validate(response) if cls.STATS_MODEL else response


class UpdatableAPIResource(BaseAPIResource):
    """Mixin class for updating API resources."""

    REQUEST_MODEL: Type[BaseModel] = None
    UPDATE_METHOD: str = "PUT"

    @classmethod
    def update(cls, resource_guid: str, **kwargs) -> "BaseModel":
        """
        Updates a resource.

        Args:
            resource_guid (str): The unique identifier of the resource.
            **kwargs: Keyword arguments for the request, including the updated resource data.
                - headers (dict, optional): Additional headers for the request.
                - data (dict, optional): The data to be sent in the request body.

        Returns:
            BaseModel: The updated resource, validated against the MODEL if defined.

        Raises:
            ValueError: If tenant GUID is required but not provided.
        """
        client = get_client(cls.SERVICE)
        headers = kwargs.pop("headers", {})
        if cls.REQUIRES_TENANT and client.tenant_guid is None:
            raise ValueError("Tenant GUID is required for this resource.")

        # Extract data and path parameters separately
        data = kwargs.pop(
            "data", kwargs.copy()
        )  # Get 'data' if provided, else use kwargs

        if cls.PARENT_ID_PARAM in kwargs:
            # Extract parent_guid and prepare path kwargs
            parent_guid = kwargs.pop(cls.PARENT_ID_PARAM)
            path_kwargs = {cls.PARENT_ID_PARAM: parent_guid}
            path_components, url_params = cls._get_resource_path(
                resource_guid, **path_kwargs
            )
        else:
            path_components, url_params = cls._get_resource_path(resource_guid, **{})

        # Validate and dump the data
        data = cls._dump_model_data(data, cls.REQUEST_MODEL)
        if cls.REQUIRES_TENANT:
            url = _get_url_v1(cls, client.tenant_guid, *path_components, **url_params)
        else:
            url = _get_url_v1(cls, *path_components, **url_params)

        instance = client.request(cls.UPDATE_METHOD, url, json=data, headers=headers)
        return cls.MODEL.model_validate(instance) if cls.MODEL else instance


class DeletableAPIResource(BaseAPIResource):
    """Mixin class for deleting API resources."""

    @classmethod
    def delete(cls, resource_guid: str, **kwargs) -> bool:
        """
        Deletes a resource.

        Args:
            resource_guid (str): The unique identifier of the resource.
            **kwargs: Additional keyword arguments for the request.
                - parent_guid (str, optional): The GUID of the parent resource.

        Returns:
            bool: True if the resource was deleted successfully, False otherwise.

        Raises:
            ValueError: If tenant GUID is required but not provided.
        """

        headers = kwargs.pop("headers", {})
        client = get_client(cls.SERVICE)

        if cls.REQUIRES_TENANT and client.tenant_guid is None:
            raise ValueError("Tenant GUID is required for this resource.")

        # Validate parent_guid if provided
        if parent_guid := kwargs.get(cls.PARENT_ID_PARAM):
            cls._validate_parent_guid(parent_guid)

        path_components, url_params = cls._get_resource_path(resource_guid, **kwargs)
        if cls.REQUIRES_TENANT:
            url = _get_url_v1(cls, client.tenant_guid, *path_components, **url_params)
        else:
            url = _get_url_v1(cls, *path_components, **url_params)

        try:
            client.request("DELETE", url, headers=headers)
            return True
        except Exception:
            return False


class EnumerableAPIResource(BaseAPIResource):
    """Mixin class for enumerating API resources."""

    @classmethod
    def enumerate(cls, **kwargs) -> "EnumerationResultModel":
        """
        Enumerates resources of a given type.

        Returns:
            EnumerationResultModel: The enumeration results containing the list of resources
                and any pagination metadata.

        Raises:
            ValueError: If tenant GUID is required but not provided.
        """
        client = get_client(cls.SERVICE)
        headers = kwargs.pop("headers", {})

        if cls.REQUIRES_TENANT and client.tenant_guid is None:
            raise ValueError("Tenant GUID is required for this resource.")

        path_components, url_params = cls._get_resource_path(**{})
        url_params["enumerate"] = None  # Add enumerate flag

        if cls.REQUIRES_TENANT:
            url = _get_url_v2(cls, client.tenant_guid, *path_components, **url_params)
        else:
            url = _get_url_v2(cls, *path_components, **url_params)

        response = client.request("GET", url, headers=headers)
        return (
            EnumerationResultModel[cls.MODEL].model_validate(response)
            if cls.MODEL
            else response
        )


class EnumerableAPIResourceWithData(BaseAPIResource):
    """Mixin class for enumerating API resources with data using V1 URL helper."""

    ENUMERABLE_REQUEST_MODEL: Type[BaseModel] = EnumerationQueryModel

    @classmethod
    def enumerate_with_query(cls, **kwargs) -> "EnumerationResultModel":
        """
        Enumerates resources of a given type with data using a query model.

        This method supports advanced querying capabilities through the ENUMERABLE_REQUEST_MODEL,
        which defaults to EnumerationQueryModel.

        Args:
            **kwargs: Query parameters that conform to the ENUMERABLE_REQUEST_MODEL schema.
                These parameters will be validated against the model before making the request.

        Returns:
            EnumerationResultModel: The enumeration results containing the list of resources
                and any pagination metadata.

        Raises:
            ValueError: If tenant GUID is required but not provided.
            ValidationError: If the provided query parameters don't match the ENUMERABLE_REQUEST_MODEL schema.
        """
        client = get_client(cls.SERVICE)

        if cls.REQUIRES_TENANT and client.tenant_guid is None:
            raise ValueError("Tenant GUID is required for this resource.")
        # Extract data from kwargs
        data_dict = kwargs.copy()

        parent_guid: str | None = None
        if cls.PARENT_ID_PARAM in data_dict:
            parent_guid = data_dict.pop(cls.PARENT_ID_PARAM)
        elif parent_guid is None:
            raise ValueError(f"{cls.PARENT_ID_PARAM} is required for this resource.")

        path_components, url_params = cls._get_resource_path(
            **{cls.PARENT_ID_PARAM: parent_guid}
        )

        url_params["enumerate"] = None

        if cls.REQUIRES_TENANT:
            url = _get_url_v1(cls, client.tenant_guid, *path_components, **url_params)
        else:
            url = _get_url_v1(cls, *path_components, **url_params)

        # Replace model dump code with new method
        data = cls._dump_model_data(data_dict, cls.ENUMERABLE_REQUEST_MODEL)

        response = client.request("POST", url, json=data)
        return (
            EnumerationResultModel[cls.MODEL].model_validate(response)
            if cls.MODEL
            else response
        )


class HealthCheckAPIResource(BaseAPIResource):
    """Mixin class for checking the health of a resource."""

    PARENT_ID_PARAM = None

    @classmethod
    def check(cls) -> bool:
        """
        Checks the health of a resource.

        Returns:
            bool: True if the health check is successful, False otherwise.

        Raises:
            ValueError: If tenant GUID is required but not provided.
        """
        client = get_client(cls.SERVICE)

        if cls.REQUIRES_TENANT and client.tenant_guid is None:
            raise ValueError("Tenant GUID is required for this resource.")

        path_components, url_params = cls._get_resource_path()
        if cls.REQUIRES_TENANT:
            url = _get_url_base(cls, client.tenant_guid, *path_components, **url_params)
        else:
            url = _get_url_base(cls, *path_components, **url_params)

        try:
            client.request("HEAD", url)
            return True
        except Exception:
            return False
=======
from typing import Type

from pydantic import BaseModel

from .models.enumeration_query import EnumerationQueryModel
from .models.enumeration_result import EnumerationResultModel
from .sdk_configuration import Service, get_client
from .utils.url_helper import _get_url_base, _get_url_v1, _get_url_v2


class BaseAPIResource:
    """
    Base mixin class for all API resources.

    Attributes:
        RESOURCE_NAME (str): The name of the resource.
        MODEL (Type[BaseModel]): The Pydantic model representing the resource.
        REQUIRES_TENANT (bool): Indicates if a tenant GUID is required.
        SERVICE (Type[Service]): The service associated with the resource.
        PARENT_RESOURCE (str): The name of the parent resource, if applicable.
        PARENT_ID_PARAM (str): The parameter name for the parent resource GUID.
        QUERY_PARAMS (dict[str, str | None]): Predefined query parameters for the resource.
    """

    RESOURCE_NAME: str = ""
    MODEL: Type[BaseModel] = None
    REQUIRES_TENANT: bool = True
    SERVICE: Type[Service] = Service.DEFAULT

    # Nested resource configuration
    PARENT_RESOURCE: str = ""
    PARENT_ID_PARAM: str = "parent_guid"
    QUERY_PARAMS: dict[str, str | None] = {}

    @classmethod
    def _validate_parent_guid(cls, parent_guid: str) -> None:
        """
        Validates the parent GUID if provided.

        Args:
            parent_guid (str): The GUID of the parent resource.

        Raises:
            ValueError: If the parent_guid is empty or None.
        """
        if parent_guid is not None and not parent_guid:
            raise ValueError(f"{cls.PARENT_ID_PARAM} cannot be empty if provided")

    @classmethod
    def _get_resource_path(cls, *resource_guids: str, **kwargs) -> tuple:
        """
        Builds the resource path components.

        Args:
            *resource_guids (str): Variable length resource GUIDs.
            **kwargs: Additional keyword arguments, including the parent GUID.

        Returns:
            tuple: A tuple containing path components and remaining keyword arguments.
        """
        path_components = []

        # Add parent resource components if defined and parent_guid is provided
        if cls.PARENT_RESOURCE and cls.PARENT_ID_PARAM in kwargs:
            parent_guid = kwargs.pop(cls.PARENT_ID_PARAM)
            cls._validate_parent_guid(parent_guid)
            if parent_guid is not None:
                path_components.extend([cls.PARENT_RESOURCE, parent_guid])

        elif cls.PARENT_RESOURCE and not cls.PARENT_ID_PARAM:
            path_components.append(cls.PARENT_RESOURCE)

        # Add current resource components
        path_components.append(cls.RESOURCE_NAME)
        path_components.extend(resource_guids)

        # Update kwargs with any predefined query parameters
        kwargs.update(cls.QUERY_PARAMS)

        return tuple(path_components), kwargs

    @classmethod
    def _dump_model_data(
        cls, data: dict | list[dict], model: Type[BaseModel] = None
    ) -> dict | list[dict]:
        """
        Dumps model data according to the specified model.

        Args:
            data (dict | list[dict]): The data to dump, can be a single dict or list of dicts
            model (Type[BaseModel], optional): The model to use for validation.
                Defaults to None.

        Returns:
            dict | list[dict]: The dumped data
        """
        if isinstance(data, list):
            model_to_use = model or cls.MODEL
            if model_to_use is not None:
                return [
                    model_to_use(**item).model_dump(
                        mode="json", by_alias=True, exclude_unset=True
                    )
                    for item in data
                ]
            return data

        model_to_use = model or cls.MODEL
        if model_to_use is not None:
            return model_to_use(**data).model_dump(
                mode="json", by_alias=True, exclude_unset=True
            )
        return data


class ExistsAPIResource(BaseAPIResource):
    """Mixin class for checking if a resource exists."""

    @classmethod
    def exists(cls, resource_guid: str, **kwargs) -> bool:
        """
        Checks if a resource exists.

        Args:
            resource_guid (str): The unique identifier of the resource.
            **kwargs: Additional keyword arguments for the request.

        Returns:
            bool: True if the resource exists, False otherwise.

        Raises:
            ValueError: If tenant GUID is required but not provided.
        """
        headers = kwargs.pop("headers",{})
        client = get_client(cls.SERVICE)

        if cls.REQUIRES_TENANT and client.tenant_guid is None:
            raise ValueError("Tenant GUID is required for this resource.")

        path_components, url_params = cls._get_resource_path(resource_guid, **kwargs)
        if cls.REQUIRES_TENANT:
            url = _get_url_v1(cls, client.tenant_guid, *path_components, **url_params)
        else:
            url = _get_url_v1(cls, *path_components, **url_params)

        try:
            client.request("HEAD", url,headers=headers)
            return True
        except Exception:
            return False


class CreateableAPIResource(BaseAPIResource):
    """Mixin class for creating API resources."""

    CREATE_METHOD: str = "PUT"
    REQUEST_MODEL: Type[BaseModel] = None

    @classmethod
    def create(cls, **kwargs) -> "BaseModel":
        """
        Creates a new resource.

        Args:
            **kwargs: Keyword arguments for the request, including the resource data.
                - headers (dict, optional): Additional headers for the request.
                - _data (dict, optional): The data to be sent in the request body.

        Returns:
            BaseModel: The created resource, validated against the REQUEST_MODEL if defined.

        Raises:
            ValueError: If tenant GUID is required but not provided.
        """
        client = get_client(cls.SERVICE)
        headers = kwargs.pop("headers", {})
        if cls.REQUIRES_TENANT and client.tenant_guid is None:
            raise ValueError("Tenant GUID is required for this resource.")

        # Extract data and path parameters separately
        data = kwargs.pop(
            "_data", kwargs.copy()
        )  # Get 'data' if provided, else use kwargs

        if cls.PARENT_ID_PARAM in kwargs:
            # Extract parent_guid and prepare path kwargs
            parent_guid = kwargs.pop(cls.PARENT_ID_PARAM)
            path_kwargs = {cls.PARENT_ID_PARAM: parent_guid}
            path_components, url_params = cls._get_resource_path(**path_kwargs)
        else:
            path_components, url_params = cls._get_resource_path(**{})

        # Validate and dump the data
        data = cls._dump_model_data(data, cls.REQUEST_MODEL)

        if cls.REQUIRES_TENANT:
            url = _get_url_v1(cls, client.tenant_guid, *path_components, **url_params)
        else:
            url = _get_url_v1(cls, *path_components, **url_params)
        
        instance = client.request(cls.CREATE_METHOD, url, json=data, headers=headers)
        return cls.MODEL.model_validate(instance) if cls.MODEL else instance


class RetrievableAPIResource(BaseAPIResource):
    """Mixin class for retrieving API resources."""

    @classmethod
    def retrieve(cls, resource_guid: str, **kwargs) -> "BaseModel":
        """
        Retrieves a resource.

        Args:
            resource_guid (str): The unique identifier of the resource.
            **kwargs: Additional keyword arguments for the request.
                - headers (dict, optional): Additional headers for the request.

        Returns:
            BaseModel: The retrieved resource, validated against the MODEL if defined.

        Raises:
            ValueError: If tenant GUID is required but not provided.
        """
        client = get_client(cls.SERVICE)
        headers = kwargs.pop("headers", {})

        if cls.REQUIRES_TENANT and client.tenant_guid is None:
            raise ValueError("Tenant GUID is required for this resource.")

        path_components, url_params = cls._get_resource_path(resource_guid, **kwargs)
        if cls.REQUIRES_TENANT:
            url = _get_url_v1(cls, client.tenant_guid, *path_components, **url_params)
        else:
            url = _get_url_v1(cls, *path_components, **url_params)

        instance = client.request("GET", url, headers=headers)
        return cls.MODEL.model_validate(instance) if cls.MODEL else instance


class AllRetrievableAPIResource(BaseAPIResource):
    RETURNS_LIST: bool = True
    """Mixin class for retrieving all API resources of a given type."""

    @classmethod
    def retrieve_all(cls, **kwargs) -> list["BaseModel"]:
        """
        Retrieves all resources of a given type.

        Args:
            **kwargs: Additional keyword arguments for filtering and pagination.
                - parent_guid (str, optional): The GUID of the parent resource.

        Returns:
            list[BaseModel]: A list of retrieved resources, validated against the MODEL if defined.

        Raises:
            ValueError: If tenant GUID is required but not provided.
        """
        client = get_client(cls.SERVICE)

        if cls.REQUIRES_TENANT and client.tenant_guid is None:
            raise ValueError("Tenant GUID is required for this resource.")
        
        headers = kwargs.pop("headers",{})

        # Validate parent_guid if provided
        if parent_guid := kwargs.get(cls.PARENT_ID_PARAM):
            cls._validate_parent_guid(parent_guid)

        path_components, url_params = cls._get_resource_path(**kwargs)
        if cls.REQUIRES_TENANT:
            url = _get_url_v1(cls, client.tenant_guid, *path_components, **url_params)
        else:
            url = _get_url_v1(cls, *path_components, **url_params)

        instances = client.request("GET", url,headers=headers)
        if not isinstance(instances, list) and cls.RETURNS_LIST:
            instances = []
        return (
            [cls.MODEL.model_validate(instance) for instance in instances]
            if cls.MODEL
            else instances
        )


class RetrievableStatisticsMixin(BaseAPIResource):
    """Mixin class for retrieving statistics for a given resource."""

    STATS_MODEL: Type[BaseModel] = None

    @classmethod
    def retrieve_statistics(cls, resource_guid: str, **kwargs):
        """
        Retrieves statistics for a given resource.

        Args:
            resource_guid (str): The unique identifier of the resource.
            **kwargs: Additional keyword arguments for the request.

        Returns:
            STATS_MODEL: The statistics data for the resource, validated against STATS_MODEL if defined.

        Raises:
            ValueError: If tenant GUID is required but not provided.
        """
        client = get_client(cls.SERVICE)

        if cls.REQUIRES_TENANT and client.tenant_guid is None:
            raise ValueError("Tenant GUID is required for this resource.")

        path_components, url_params = cls._get_resource_path(resource_guid, **kwargs)
        if cls.REQUIRES_TENANT:
            url = _get_url_v1(
                cls, client.tenant_guid, *path_components, stats=None, **url_params
            )
        else:
            url = _get_url_v1(cls, *path_components, stats=None, **url_params)

        response = client.request("GET", url)
        return cls.STATS_MODEL.model_validate(response) if cls.STATS_MODEL else response


class UpdatableAPIResource(BaseAPIResource):
    """Mixin class for updating API resources."""

    REQUEST_MODEL: Type[BaseModel] = None
    UPDATE_METHOD : str = "PUT"

    @classmethod
    def update(cls, resource_guid: str, **kwargs) -> "BaseModel":
        """
        Updates a resource.

        Args:
            resource_guid (str): The unique identifier of the resource.
            **kwargs: Keyword arguments for the request, including the updated resource data.
                - headers (dict, optional): Additional headers for the request.
                - data (dict, optional): The data to be sent in the request body.

        Returns:
            BaseModel: The updated resource, validated against the MODEL if defined.

        Raises:
            ValueError: If tenant GUID is required but not provided.
        """
        client = get_client(cls.SERVICE)
        headers = kwargs.pop("headers", {})
        if cls.REQUIRES_TENANT and client.tenant_guid is None:
            raise ValueError("Tenant GUID is required for this resource.")

        # Extract data and path parameters separately
        data = kwargs.pop(
            "data", kwargs.copy()
        )  # Get 'data' if provided, else use kwargs

        if cls.PARENT_ID_PARAM in kwargs:
            # Extract parent_guid and prepare path kwargs
            parent_guid = kwargs.pop(cls.PARENT_ID_PARAM)
            path_kwargs = {cls.PARENT_ID_PARAM: parent_guid}
            path_components, url_params = cls._get_resource_path(
                resource_guid, **path_kwargs
            )
        else:
            path_components, url_params = cls._get_resource_path(resource_guid, **{})

        # Validate and dump the data
        data = cls._dump_model_data(data, cls.REQUEST_MODEL)
        if cls.REQUIRES_TENANT:
            url = _get_url_v1(cls, client.tenant_guid, *path_components, **url_params)
        else:
            url = _get_url_v1(cls, *path_components, **url_params)

        instance = client.request(cls.UPDATE_METHOD, url, json=data, headers=headers)
        return cls.MODEL.model_validate(instance) if cls.MODEL else instance


class DeletableAPIResource(BaseAPIResource):
    """Mixin class for deleting API resources."""

    @classmethod
    def delete(cls, resource_guid: str, **kwargs) -> bool:
        """
        Deletes a resource.

        Args:
            resource_guid (str): The unique identifier of the resource.
            **kwargs: Additional keyword arguments for the request.
                - parent_guid (str, optional): The GUID of the parent resource.

        Returns:
            bool: True if the resource was deleted successfully, False otherwise.

        Raises:
            ValueError: If tenant GUID is required but not provided.
        """

        headers = kwargs.pop("headers",{})
        client = get_client(cls.SERVICE)

        if cls.REQUIRES_TENANT and client.tenant_guid is None:
            raise ValueError("Tenant GUID is required for this resource.")

        # Validate parent_guid if provided
        if parent_guid := kwargs.get(cls.PARENT_ID_PARAM):
            cls._validate_parent_guid(parent_guid)

        path_components, url_params = cls._get_resource_path(resource_guid, **kwargs)
        if cls.REQUIRES_TENANT:
            url = _get_url_v1(cls, client.tenant_guid, *path_components, **url_params)
        else:
            url = _get_url_v1(cls, *path_components, **url_params)

        try:
            client.request("DELETE", url,headers=headers)
            return True
        except Exception:
            return False


class EnumerableAPIResource(BaseAPIResource):
    """Mixin class for enumerating API resources."""

    @classmethod
    def enumerate(cls,**kwargs) -> "EnumerationResultModel":
        """
        Enumerates resources of a given type.

        Returns:
            EnumerationResultModel: The enumeration results containing the list of resources
                and any pagination metadata.

        Raises:
            ValueError: If tenant GUID is required but not provided.
        """
        client = get_client(cls.SERVICE)
        headers = kwargs.pop("headers", {})

        if cls.REQUIRES_TENANT and client.tenant_guid is None:
            raise ValueError("Tenant GUID is required for this resource.")

        path_components, url_params = cls._get_resource_path(**{})
        url_params["enumerate"] = None  # Add enumerate flag

        if cls.REQUIRES_TENANT:
            url = _get_url_v2(cls, client.tenant_guid, *path_components, **url_params)
        else:
            url = _get_url_v2(cls, *path_components, **url_params)

        response = client.request("GET", url, headers=headers)
        return (
            EnumerationResultModel[cls.MODEL].model_validate(response)
            if cls.MODEL
            else response
        )


class EnumerableAPIResourceWithData(BaseAPIResource):
    """Mixin class for enumerating API resources with data using V1 URL helper."""

    ENUMERABLE_REQUEST_MODEL: Type[BaseModel] = EnumerationQueryModel

    @classmethod
    def enumerate_with_query(cls, **kwargs) -> "EnumerationResultModel":
        """
        Enumerates resources of a given type with data using a query model.

        This method supports advanced querying capabilities through the ENUMERABLE_REQUEST_MODEL,
        which defaults to EnumerationQueryModel.

        Args:
            **kwargs: Query parameters that conform to the ENUMERABLE_REQUEST_MODEL schema.
                These parameters will be validated against the model before making the request.

        Returns:
            EnumerationResultModel: The enumeration results containing the list of resources
                and any pagination metadata.

        Raises:
            ValueError: If tenant GUID is required but not provided.
            ValidationError: If the provided query parameters don't match the ENUMERABLE_REQUEST_MODEL schema.
        """
        client = get_client(cls.SERVICE)

        if cls.REQUIRES_TENANT and client.tenant_guid is None:
            raise ValueError("Tenant GUID is required for this resource.")
        # Extract data from kwargs
        data_dict = kwargs.copy()

        parent_guid: str | None = None
        if cls.PARENT_ID_PARAM in data_dict:
            parent_guid = data_dict.pop(cls.PARENT_ID_PARAM)
        elif parent_guid is None:
            raise ValueError(f"{cls.PARENT_ID_PARAM} is required for this resource.")

        path_components, url_params = cls._get_resource_path(
            **{cls.PARENT_ID_PARAM: parent_guid}
        )

        url_params["enumerate"] = None

        if cls.REQUIRES_TENANT:
            url = _get_url_v1(cls, client.tenant_guid, *path_components, **url_params)
        else:
            url = _get_url_v1(cls, *path_components, **url_params)

        # Replace model dump code with new method
        data = cls._dump_model_data(data_dict, cls.ENUMERABLE_REQUEST_MODEL)

        response = client.request("POST", url, json=data)
        return (
            EnumerationResultModel[cls.MODEL].model_validate(response)
            if cls.MODEL
            else response
        )


class HealthCheckAPIResource(BaseAPIResource):
    """Mixin class for checking the health of a resource."""

    PARENT_ID_PARAM = None

    @classmethod
    def check(cls) -> bool:
        """
        Checks the health of a resource.

        Returns:
            bool: True if the health check is successful, False otherwise.

        Raises:
            ValueError: If tenant GUID is required but not provided.
        """
        client = get_client(cls.SERVICE)

        if cls.REQUIRES_TENANT and client.tenant_guid is None:
            raise ValueError("Tenant GUID is required for this resource.")

        path_components, url_params = cls._get_resource_path()
        if cls.REQUIRES_TENANT:
            url = _get_url_base(cls, client.tenant_guid, *path_components, **url_params)
        else:
            url = _get_url_base(cls, *path_components, **url_params)

        try:
            client.request("HEAD", url)
            return True
        except Exception:
            return False
>>>>>>> dd8e7e33
<|MERGE_RESOLUTION|>--- conflicted
+++ resolved
@@ -1,4 +1,3 @@
-<<<<<<< HEAD
 from typing import Type
 
 from pydantic import BaseModel
@@ -546,554 +545,4 @@
             client.request("HEAD", url)
             return True
         except Exception:
-            return False
-=======
-from typing import Type
-
-from pydantic import BaseModel
-
-from .models.enumeration_query import EnumerationQueryModel
-from .models.enumeration_result import EnumerationResultModel
-from .sdk_configuration import Service, get_client
-from .utils.url_helper import _get_url_base, _get_url_v1, _get_url_v2
-
-
-class BaseAPIResource:
-    """
-    Base mixin class for all API resources.
-
-    Attributes:
-        RESOURCE_NAME (str): The name of the resource.
-        MODEL (Type[BaseModel]): The Pydantic model representing the resource.
-        REQUIRES_TENANT (bool): Indicates if a tenant GUID is required.
-        SERVICE (Type[Service]): The service associated with the resource.
-        PARENT_RESOURCE (str): The name of the parent resource, if applicable.
-        PARENT_ID_PARAM (str): The parameter name for the parent resource GUID.
-        QUERY_PARAMS (dict[str, str | None]): Predefined query parameters for the resource.
-    """
-
-    RESOURCE_NAME: str = ""
-    MODEL: Type[BaseModel] = None
-    REQUIRES_TENANT: bool = True
-    SERVICE: Type[Service] = Service.DEFAULT
-
-    # Nested resource configuration
-    PARENT_RESOURCE: str = ""
-    PARENT_ID_PARAM: str = "parent_guid"
-    QUERY_PARAMS: dict[str, str | None] = {}
-
-    @classmethod
-    def _validate_parent_guid(cls, parent_guid: str) -> None:
-        """
-        Validates the parent GUID if provided.
-
-        Args:
-            parent_guid (str): The GUID of the parent resource.
-
-        Raises:
-            ValueError: If the parent_guid is empty or None.
-        """
-        if parent_guid is not None and not parent_guid:
-            raise ValueError(f"{cls.PARENT_ID_PARAM} cannot be empty if provided")
-
-    @classmethod
-    def _get_resource_path(cls, *resource_guids: str, **kwargs) -> tuple:
-        """
-        Builds the resource path components.
-
-        Args:
-            *resource_guids (str): Variable length resource GUIDs.
-            **kwargs: Additional keyword arguments, including the parent GUID.
-
-        Returns:
-            tuple: A tuple containing path components and remaining keyword arguments.
-        """
-        path_components = []
-
-        # Add parent resource components if defined and parent_guid is provided
-        if cls.PARENT_RESOURCE and cls.PARENT_ID_PARAM in kwargs:
-            parent_guid = kwargs.pop(cls.PARENT_ID_PARAM)
-            cls._validate_parent_guid(parent_guid)
-            if parent_guid is not None:
-                path_components.extend([cls.PARENT_RESOURCE, parent_guid])
-
-        elif cls.PARENT_RESOURCE and not cls.PARENT_ID_PARAM:
-            path_components.append(cls.PARENT_RESOURCE)
-
-        # Add current resource components
-        path_components.append(cls.RESOURCE_NAME)
-        path_components.extend(resource_guids)
-
-        # Update kwargs with any predefined query parameters
-        kwargs.update(cls.QUERY_PARAMS)
-
-        return tuple(path_components), kwargs
-
-    @classmethod
-    def _dump_model_data(
-        cls, data: dict | list[dict], model: Type[BaseModel] = None
-    ) -> dict | list[dict]:
-        """
-        Dumps model data according to the specified model.
-
-        Args:
-            data (dict | list[dict]): The data to dump, can be a single dict or list of dicts
-            model (Type[BaseModel], optional): The model to use for validation.
-                Defaults to None.
-
-        Returns:
-            dict | list[dict]: The dumped data
-        """
-        if isinstance(data, list):
-            model_to_use = model or cls.MODEL
-            if model_to_use is not None:
-                return [
-                    model_to_use(**item).model_dump(
-                        mode="json", by_alias=True, exclude_unset=True
-                    )
-                    for item in data
-                ]
-            return data
-
-        model_to_use = model or cls.MODEL
-        if model_to_use is not None:
-            return model_to_use(**data).model_dump(
-                mode="json", by_alias=True, exclude_unset=True
-            )
-        return data
-
-
-class ExistsAPIResource(BaseAPIResource):
-    """Mixin class for checking if a resource exists."""
-
-    @classmethod
-    def exists(cls, resource_guid: str, **kwargs) -> bool:
-        """
-        Checks if a resource exists.
-
-        Args:
-            resource_guid (str): The unique identifier of the resource.
-            **kwargs: Additional keyword arguments for the request.
-
-        Returns:
-            bool: True if the resource exists, False otherwise.
-
-        Raises:
-            ValueError: If tenant GUID is required but not provided.
-        """
-        headers = kwargs.pop("headers",{})
-        client = get_client(cls.SERVICE)
-
-        if cls.REQUIRES_TENANT and client.tenant_guid is None:
-            raise ValueError("Tenant GUID is required for this resource.")
-
-        path_components, url_params = cls._get_resource_path(resource_guid, **kwargs)
-        if cls.REQUIRES_TENANT:
-            url = _get_url_v1(cls, client.tenant_guid, *path_components, **url_params)
-        else:
-            url = _get_url_v1(cls, *path_components, **url_params)
-
-        try:
-            client.request("HEAD", url,headers=headers)
-            return True
-        except Exception:
-            return False
-
-
-class CreateableAPIResource(BaseAPIResource):
-    """Mixin class for creating API resources."""
-
-    CREATE_METHOD: str = "PUT"
-    REQUEST_MODEL: Type[BaseModel] = None
-
-    @classmethod
-    def create(cls, **kwargs) -> "BaseModel":
-        """
-        Creates a new resource.
-
-        Args:
-            **kwargs: Keyword arguments for the request, including the resource data.
-                - headers (dict, optional): Additional headers for the request.
-                - _data (dict, optional): The data to be sent in the request body.
-
-        Returns:
-            BaseModel: The created resource, validated against the REQUEST_MODEL if defined.
-
-        Raises:
-            ValueError: If tenant GUID is required but not provided.
-        """
-        client = get_client(cls.SERVICE)
-        headers = kwargs.pop("headers", {})
-        if cls.REQUIRES_TENANT and client.tenant_guid is None:
-            raise ValueError("Tenant GUID is required for this resource.")
-
-        # Extract data and path parameters separately
-        data = kwargs.pop(
-            "_data", kwargs.copy()
-        )  # Get 'data' if provided, else use kwargs
-
-        if cls.PARENT_ID_PARAM in kwargs:
-            # Extract parent_guid and prepare path kwargs
-            parent_guid = kwargs.pop(cls.PARENT_ID_PARAM)
-            path_kwargs = {cls.PARENT_ID_PARAM: parent_guid}
-            path_components, url_params = cls._get_resource_path(**path_kwargs)
-        else:
-            path_components, url_params = cls._get_resource_path(**{})
-
-        # Validate and dump the data
-        data = cls._dump_model_data(data, cls.REQUEST_MODEL)
-
-        if cls.REQUIRES_TENANT:
-            url = _get_url_v1(cls, client.tenant_guid, *path_components, **url_params)
-        else:
-            url = _get_url_v1(cls, *path_components, **url_params)
-        
-        instance = client.request(cls.CREATE_METHOD, url, json=data, headers=headers)
-        return cls.MODEL.model_validate(instance) if cls.MODEL else instance
-
-
-class RetrievableAPIResource(BaseAPIResource):
-    """Mixin class for retrieving API resources."""
-
-    @classmethod
-    def retrieve(cls, resource_guid: str, **kwargs) -> "BaseModel":
-        """
-        Retrieves a resource.
-
-        Args:
-            resource_guid (str): The unique identifier of the resource.
-            **kwargs: Additional keyword arguments for the request.
-                - headers (dict, optional): Additional headers for the request.
-
-        Returns:
-            BaseModel: The retrieved resource, validated against the MODEL if defined.
-
-        Raises:
-            ValueError: If tenant GUID is required but not provided.
-        """
-        client = get_client(cls.SERVICE)
-        headers = kwargs.pop("headers", {})
-
-        if cls.REQUIRES_TENANT and client.tenant_guid is None:
-            raise ValueError("Tenant GUID is required for this resource.")
-
-        path_components, url_params = cls._get_resource_path(resource_guid, **kwargs)
-        if cls.REQUIRES_TENANT:
-            url = _get_url_v1(cls, client.tenant_guid, *path_components, **url_params)
-        else:
-            url = _get_url_v1(cls, *path_components, **url_params)
-
-        instance = client.request("GET", url, headers=headers)
-        return cls.MODEL.model_validate(instance) if cls.MODEL else instance
-
-
-class AllRetrievableAPIResource(BaseAPIResource):
-    RETURNS_LIST: bool = True
-    """Mixin class for retrieving all API resources of a given type."""
-
-    @classmethod
-    def retrieve_all(cls, **kwargs) -> list["BaseModel"]:
-        """
-        Retrieves all resources of a given type.
-
-        Args:
-            **kwargs: Additional keyword arguments for filtering and pagination.
-                - parent_guid (str, optional): The GUID of the parent resource.
-
-        Returns:
-            list[BaseModel]: A list of retrieved resources, validated against the MODEL if defined.
-
-        Raises:
-            ValueError: If tenant GUID is required but not provided.
-        """
-        client = get_client(cls.SERVICE)
-
-        if cls.REQUIRES_TENANT and client.tenant_guid is None:
-            raise ValueError("Tenant GUID is required for this resource.")
-        
-        headers = kwargs.pop("headers",{})
-
-        # Validate parent_guid if provided
-        if parent_guid := kwargs.get(cls.PARENT_ID_PARAM):
-            cls._validate_parent_guid(parent_guid)
-
-        path_components, url_params = cls._get_resource_path(**kwargs)
-        if cls.REQUIRES_TENANT:
-            url = _get_url_v1(cls, client.tenant_guid, *path_components, **url_params)
-        else:
-            url = _get_url_v1(cls, *path_components, **url_params)
-
-        instances = client.request("GET", url,headers=headers)
-        if not isinstance(instances, list) and cls.RETURNS_LIST:
-            instances = []
-        return (
-            [cls.MODEL.model_validate(instance) for instance in instances]
-            if cls.MODEL
-            else instances
-        )
-
-
-class RetrievableStatisticsMixin(BaseAPIResource):
-    """Mixin class for retrieving statistics for a given resource."""
-
-    STATS_MODEL: Type[BaseModel] = None
-
-    @classmethod
-    def retrieve_statistics(cls, resource_guid: str, **kwargs):
-        """
-        Retrieves statistics for a given resource.
-
-        Args:
-            resource_guid (str): The unique identifier of the resource.
-            **kwargs: Additional keyword arguments for the request.
-
-        Returns:
-            STATS_MODEL: The statistics data for the resource, validated against STATS_MODEL if defined.
-
-        Raises:
-            ValueError: If tenant GUID is required but not provided.
-        """
-        client = get_client(cls.SERVICE)
-
-        if cls.REQUIRES_TENANT and client.tenant_guid is None:
-            raise ValueError("Tenant GUID is required for this resource.")
-
-        path_components, url_params = cls._get_resource_path(resource_guid, **kwargs)
-        if cls.REQUIRES_TENANT:
-            url = _get_url_v1(
-                cls, client.tenant_guid, *path_components, stats=None, **url_params
-            )
-        else:
-            url = _get_url_v1(cls, *path_components, stats=None, **url_params)
-
-        response = client.request("GET", url)
-        return cls.STATS_MODEL.model_validate(response) if cls.STATS_MODEL else response
-
-
-class UpdatableAPIResource(BaseAPIResource):
-    """Mixin class for updating API resources."""
-
-    REQUEST_MODEL: Type[BaseModel] = None
-    UPDATE_METHOD : str = "PUT"
-
-    @classmethod
-    def update(cls, resource_guid: str, **kwargs) -> "BaseModel":
-        """
-        Updates a resource.
-
-        Args:
-            resource_guid (str): The unique identifier of the resource.
-            **kwargs: Keyword arguments for the request, including the updated resource data.
-                - headers (dict, optional): Additional headers for the request.
-                - data (dict, optional): The data to be sent in the request body.
-
-        Returns:
-            BaseModel: The updated resource, validated against the MODEL if defined.
-
-        Raises:
-            ValueError: If tenant GUID is required but not provided.
-        """
-        client = get_client(cls.SERVICE)
-        headers = kwargs.pop("headers", {})
-        if cls.REQUIRES_TENANT and client.tenant_guid is None:
-            raise ValueError("Tenant GUID is required for this resource.")
-
-        # Extract data and path parameters separately
-        data = kwargs.pop(
-            "data", kwargs.copy()
-        )  # Get 'data' if provided, else use kwargs
-
-        if cls.PARENT_ID_PARAM in kwargs:
-            # Extract parent_guid and prepare path kwargs
-            parent_guid = kwargs.pop(cls.PARENT_ID_PARAM)
-            path_kwargs = {cls.PARENT_ID_PARAM: parent_guid}
-            path_components, url_params = cls._get_resource_path(
-                resource_guid, **path_kwargs
-            )
-        else:
-            path_components, url_params = cls._get_resource_path(resource_guid, **{})
-
-        # Validate and dump the data
-        data = cls._dump_model_data(data, cls.REQUEST_MODEL)
-        if cls.REQUIRES_TENANT:
-            url = _get_url_v1(cls, client.tenant_guid, *path_components, **url_params)
-        else:
-            url = _get_url_v1(cls, *path_components, **url_params)
-
-        instance = client.request(cls.UPDATE_METHOD, url, json=data, headers=headers)
-        return cls.MODEL.model_validate(instance) if cls.MODEL else instance
-
-
-class DeletableAPIResource(BaseAPIResource):
-    """Mixin class for deleting API resources."""
-
-    @classmethod
-    def delete(cls, resource_guid: str, **kwargs) -> bool:
-        """
-        Deletes a resource.
-
-        Args:
-            resource_guid (str): The unique identifier of the resource.
-            **kwargs: Additional keyword arguments for the request.
-                - parent_guid (str, optional): The GUID of the parent resource.
-
-        Returns:
-            bool: True if the resource was deleted successfully, False otherwise.
-
-        Raises:
-            ValueError: If tenant GUID is required but not provided.
-        """
-
-        headers = kwargs.pop("headers",{})
-        client = get_client(cls.SERVICE)
-
-        if cls.REQUIRES_TENANT and client.tenant_guid is None:
-            raise ValueError("Tenant GUID is required for this resource.")
-
-        # Validate parent_guid if provided
-        if parent_guid := kwargs.get(cls.PARENT_ID_PARAM):
-            cls._validate_parent_guid(parent_guid)
-
-        path_components, url_params = cls._get_resource_path(resource_guid, **kwargs)
-        if cls.REQUIRES_TENANT:
-            url = _get_url_v1(cls, client.tenant_guid, *path_components, **url_params)
-        else:
-            url = _get_url_v1(cls, *path_components, **url_params)
-
-        try:
-            client.request("DELETE", url,headers=headers)
-            return True
-        except Exception:
-            return False
-
-
-class EnumerableAPIResource(BaseAPIResource):
-    """Mixin class for enumerating API resources."""
-
-    @classmethod
-    def enumerate(cls,**kwargs) -> "EnumerationResultModel":
-        """
-        Enumerates resources of a given type.
-
-        Returns:
-            EnumerationResultModel: The enumeration results containing the list of resources
-                and any pagination metadata.
-
-        Raises:
-            ValueError: If tenant GUID is required but not provided.
-        """
-        client = get_client(cls.SERVICE)
-        headers = kwargs.pop("headers", {})
-
-        if cls.REQUIRES_TENANT and client.tenant_guid is None:
-            raise ValueError("Tenant GUID is required for this resource.")
-
-        path_components, url_params = cls._get_resource_path(**{})
-        url_params["enumerate"] = None  # Add enumerate flag
-
-        if cls.REQUIRES_TENANT:
-            url = _get_url_v2(cls, client.tenant_guid, *path_components, **url_params)
-        else:
-            url = _get_url_v2(cls, *path_components, **url_params)
-
-        response = client.request("GET", url, headers=headers)
-        return (
-            EnumerationResultModel[cls.MODEL].model_validate(response)
-            if cls.MODEL
-            else response
-        )
-
-
-class EnumerableAPIResourceWithData(BaseAPIResource):
-    """Mixin class for enumerating API resources with data using V1 URL helper."""
-
-    ENUMERABLE_REQUEST_MODEL: Type[BaseModel] = EnumerationQueryModel
-
-    @classmethod
-    def enumerate_with_query(cls, **kwargs) -> "EnumerationResultModel":
-        """
-        Enumerates resources of a given type with data using a query model.
-
-        This method supports advanced querying capabilities through the ENUMERABLE_REQUEST_MODEL,
-        which defaults to EnumerationQueryModel.
-
-        Args:
-            **kwargs: Query parameters that conform to the ENUMERABLE_REQUEST_MODEL schema.
-                These parameters will be validated against the model before making the request.
-
-        Returns:
-            EnumerationResultModel: The enumeration results containing the list of resources
-                and any pagination metadata.
-
-        Raises:
-            ValueError: If tenant GUID is required but not provided.
-            ValidationError: If the provided query parameters don't match the ENUMERABLE_REQUEST_MODEL schema.
-        """
-        client = get_client(cls.SERVICE)
-
-        if cls.REQUIRES_TENANT and client.tenant_guid is None:
-            raise ValueError("Tenant GUID is required for this resource.")
-        # Extract data from kwargs
-        data_dict = kwargs.copy()
-
-        parent_guid: str | None = None
-        if cls.PARENT_ID_PARAM in data_dict:
-            parent_guid = data_dict.pop(cls.PARENT_ID_PARAM)
-        elif parent_guid is None:
-            raise ValueError(f"{cls.PARENT_ID_PARAM} is required for this resource.")
-
-        path_components, url_params = cls._get_resource_path(
-            **{cls.PARENT_ID_PARAM: parent_guid}
-        )
-
-        url_params["enumerate"] = None
-
-        if cls.REQUIRES_TENANT:
-            url = _get_url_v1(cls, client.tenant_guid, *path_components, **url_params)
-        else:
-            url = _get_url_v1(cls, *path_components, **url_params)
-
-        # Replace model dump code with new method
-        data = cls._dump_model_data(data_dict, cls.ENUMERABLE_REQUEST_MODEL)
-
-        response = client.request("POST", url, json=data)
-        return (
-            EnumerationResultModel[cls.MODEL].model_validate(response)
-            if cls.MODEL
-            else response
-        )
-
-
-class HealthCheckAPIResource(BaseAPIResource):
-    """Mixin class for checking the health of a resource."""
-
-    PARENT_ID_PARAM = None
-
-    @classmethod
-    def check(cls) -> bool:
-        """
-        Checks the health of a resource.
-
-        Returns:
-            bool: True if the health check is successful, False otherwise.
-
-        Raises:
-            ValueError: If tenant GUID is required but not provided.
-        """
-        client = get_client(cls.SERVICE)
-
-        if cls.REQUIRES_TENANT and client.tenant_guid is None:
-            raise ValueError("Tenant GUID is required for this resource.")
-
-        path_components, url_params = cls._get_resource_path()
-        if cls.REQUIRES_TENANT:
-            url = _get_url_base(cls, client.tenant_guid, *path_components, **url_params)
-        else:
-            url = _get_url_base(cls, *path_components, **url_params)
-
-        try:
-            client.request("HEAD", url)
-            return True
-        except Exception:
-            return False
->>>>>>> dd8e7e33
+            return False