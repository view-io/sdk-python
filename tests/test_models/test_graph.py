--- conflicted
+++ resolved
@@ -1,4 +1,3 @@
-<<<<<<< HEAD
 import pytest
 from datetime import datetime, timezone
 from pydantic import ValidationError
@@ -153,164 +152,4 @@
     repo2 = GraphRepositoryModel(
         TenantGUID="12345678-1234-5678-1234-567812345678", Name="Test Repo 2"
     )
-    assert repo2.name == "Test Repo 2"
-=======
-import pytest
-from datetime import datetime, timezone
-from pydantic import ValidationError
-from view_sdk.models.graph_repository import GraphRepositoryModel
-from view_sdk.enums.graph_repository_type_enum import GraphRepositoryTypeEnum
-
-def test_graph_repository_minimal_creation():
-    """Test creating a GraphRepository with minimal required fields."""
-    repo = GraphRepositoryModel(
-        tenant_guid="12345678-1234-5678-1234-567812345678"
-    )
-
-    # Check default values
-    assert repo.name == "My vector repository"
-    assert repo.repository_type == GraphRepositoryTypeEnum.LiteGraph
-    assert repo.endpoint_url is None
-    assert repo.api_key is None
-    assert repo.username is None
-    assert repo.password is None
-    assert repo.hostname is None
-    assert repo.port == 0
-    assert repo.graph_identifier is None
-    assert isinstance(repo.created_utc, datetime)
-
-def test_graph_repository_full_creation():
-    """Test creating a GraphRepository with all fields."""
-    data = {
-        "GUID": "12345678-1234-5678-1234-567812345678",
-        "TenantGUID": "98765432-1234-5678-1234-567812345678",
-        "Name": "Test Graph Repository",
-        "RepositoryType": "LiteGraph",
-        "EndpointUrl": "http://localhost:8080",
-        "ApiKey": "test-api-key",
-        "Username": "testuser",
-        "Password": "testpass",
-        "Hostname": "localhost",
-        "Port": 8080,
-        "GraphIdentifier": "test-graph",
-        "CreatedUtc": datetime.now(timezone.utc)
-    }
-
-    repo = GraphRepositoryModel(**data)
-    assert repo.name == "Test Graph Repository"
-    assert repo.repository_type == GraphRepositoryTypeEnum.LiteGraph
-    assert repo.endpoint_url == "http://localhost:8080"
-    assert repo.api_key == "test-api-key"
-    assert repo.username == "testuser"
-    assert repo.password == "testpass"
-    assert repo.hostname == "localhost"
-    assert repo.port == 8080
-    assert repo.graph_identifier == "test-graph"
-
-def test_invalid_port_range():
-    """Test validation of port number range."""
-    # Test port below range
-    with pytest.raises(ValidationError) as exc_info:
-        GraphRepositoryModel(
-            tenant_guid="12345678-1234-5678-1234-567812345678",
-            port=-1
-        )
-    assert "port" in str(exc_info.value)
-    assert "greater than or equal to 0" in str(exc_info.value)
-
-    # Test port above range
-    with pytest.raises(ValidationError) as exc_info:
-        GraphRepositoryModel(
-            tenant_guid="12345678-1234-5678-1234-567812345678",
-            port=65536
-        )
-    assert "port" in str(exc_info.value)
-    assert "less than or equal to 65535" in str(exc_info.value)
-
-def test_repository_type_enum():
-    """Test validation of repository type enum."""
-    # Test valid enum value
-    repo = GraphRepositoryModel(
-        tenant_guid="12345678-1234-5678-1234-567812345678",
-        repository_type=GraphRepositoryTypeEnum.LiteGraph
-    )
-    assert repo.repository_type == GraphRepositoryTypeEnum.LiteGraph
-
-    # Test invalid enum value
-    with pytest.raises(ValidationError) as exc_info:
-        GraphRepositoryModel(
-            tenant_guid="12345678-1234-5678-1234-567812345678",
-            repository_type="InvalidType"
-        )
-    assert "repository_type" in str(exc_info.value)
-
-def test_optional_fields():
-    """Test that optional fields can be None."""
-    repo = GraphRepositoryModel(
-        tenant_guid="12345678-1234-5678-1234-567812345678"
-    )
-
-    assert repo.endpoint_url is None
-    assert repo.api_key is None
-    assert repo.username is None
-    assert repo.password is None
-    assert repo.hostname is None
-    assert repo.graph_identifier is None
-
-def test_alias_mapping():
-    """Test that field aliases are working correctly."""
-    data = {
-        "TenantGUID": "12345678-1234-5678-1234-567812345678",
-        "Name": "Test Repository",
-        "RepositoryType": "LiteGraph",
-        "EndpointUrl": "http://localhost:8080",
-        "Port": 8080
-    }
-
-    repo = GraphRepositoryModel(**data)
-    assert repo.tenant_guid == "12345678-1234-5678-1234-567812345678"
-    assert repo.name == "Test Repository"
-    assert repo.repository_type == GraphRepositoryTypeEnum.LiteGraph
-    assert repo.endpoint_url == "http://localhost:8080"
-    assert repo.port == 8080
-
-def test_default_name():
-    """Test that default name is set correctly."""
-    repo = GraphRepositoryModel(
-        tenant_guid="12345678-1234-5678-1234-567812345678"
-    )
-    assert repo.name == "My vector repository"
-
-def test_created_utc_auto_generation():
-    """Test that created_utc is automatically generated."""
-    repo = GraphRepositoryModel(
-        tenant_guid="12345678-1234-5678-1234-567812345678"
-    )
-    assert isinstance(repo.created_utc, datetime)
-    assert repo.created_utc.tzinfo == timezone.utc
-
-def test_custom_created_utc():
-    """Test setting custom created_utc."""
-    custom_date = datetime(2024, 1, 1, tzinfo=timezone.utc)
-    repo = GraphRepositoryModel(
-        tenant_guid="12345678-1234-5678-1234-567812345678",
-        created_utc=custom_date
-    )
-    assert repo.created_utc == custom_date
-
-def test_populate_by_name():
-    """Test that both alias and original field names work."""
-    # Test with original field names
-    repo1 = GraphRepositoryModel(
-        tenant_guid="12345678-1234-5678-1234-567812345678",
-        name="Test Repo 1"
-    )
-    assert repo1.name == "Test Repo 1"
-
-    # Test with alias field names
-    repo2 = GraphRepositoryModel(
-        TenantGUID="12345678-1234-5678-1234-567812345678",
-        Name="Test Repo 2"
-    )
-    assert repo2.name == "Test Repo 2"
->>>>>>> dd8e7e33
+    assert repo2.name == "Test Repo 2"