<<<<<<< HEAD
import pytest
from view_sdk.models.data_node import DataNodeModel
from view_sdk.enums.data_type_enum import DataTypeEnum


class TestDataNodeModel:
    """Test cases for DataNodeModel."""

    def test_init_with_defaults(self):
        """Test initialization with default values."""
        node = DataNodeModel()
        assert node.key is None
        assert node.type_ == DataTypeEnum.Null
        assert node.data is None

    def test_init_with_values(self):
        """Test initialization with provided values."""
        node = DataNodeModel(
            key="test_key", data="test_data", type_=DataTypeEnum.String
        )
        assert node.key == "test_key"
        assert node.data == "test_data"
        assert node.type_ == DataTypeEnum.String

    def test_field_aliases(self):
        """Test that field aliases work correctly."""
        node = DataNodeModel(Key="test_key", Data="test_data", Type=DataTypeEnum.String)
        assert node.key == "test_key"
        assert node.data == "test_data"
        assert node.type_ == DataTypeEnum.String

    def test_empty_key_validation(self):
        """Test that empty keys are rejected."""
        with pytest.raises(ValueError, match="Key must not be empty when provided"):
            DataNodeModel(key="")
        with pytest.raises(ValueError, match="Key must not be empty when provided"):
            DataNodeModel(key="   ")

    @pytest.mark.parametrize(
        "value,expected_type",
        [
            (None, DataTypeEnum.Null),
            ("test", DataTypeEnum.String),
            (42, DataTypeEnum.Integer),
            (2147483648, DataTypeEnum.Long),  # Greater than int32 max
            (-2147483649, DataTypeEnum.Long),  # Less than int32 min
            (3.14, DataTypeEnum.Decimal),
            ("3.14", DataTypeEnum.Decimal),
            (True, DataTypeEnum.Boolean),
            ("true", DataTypeEnum.Boolean),
            ("false", DataTypeEnum.Boolean),
            ("FALSE", DataTypeEnum.Boolean),
        ],
    )
    def test_type_from_value(self, value, expected_type):
        """Test type detection from different value types."""
        assert DataNodeModel.type_from_value(value) == expected_type

    def test_automatic_type_detection(self):
        """Test that type is automatically detected when not provided."""
        test_cases = [
            (42, DataTypeEnum.Integer),
            (3.14, DataTypeEnum.Decimal),
            ("test", DataTypeEnum.String),
            (True, DataTypeEnum.Boolean),
            (None, DataTypeEnum.Null),
            (2147483648, DataTypeEnum.Long),
        ]

        for value, expected_type in test_cases:
            node = DataNodeModel(key="test", data=value)
            assert node.type_ == expected_type, f"Failed for value: {value}"

    def test_type_override(self):
        """Test that explicit type overrides automatic detection."""
        # Even though 42 would normally be detected as Integer,
        # we explicitly set it as String
        node = DataNodeModel(key="test", data=42, type_=DataTypeEnum.String)
        assert node.type_ == DataTypeEnum.String
=======
import pytest
from view_sdk.models.data_node import DataNodeModel
from view_sdk.enums.data_type_enum import DataTypeEnum


class TestDataNodeModel:
    """Test cases for DataNodeModel."""

    def test_init_with_defaults(self):
        """Test initialization with default values."""
        node = DataNodeModel()
        assert node.key is None
        assert node.type_ == DataTypeEnum.Null
        assert node.data is None

    def test_init_with_values(self):
        """Test initialization with provided values."""
        node = DataNodeModel(key="test_key", data="test_data", type_=DataTypeEnum.String)
        assert node.key == "test_key"
        assert node.data == "test_data"
        assert node.type_ == DataTypeEnum.String

    def test_field_aliases(self):
        """Test that field aliases work correctly."""
        node = DataNodeModel(Key="test_key", Data="test_data", Type=DataTypeEnum.String)
        assert node.key == "test_key"
        assert node.data == "test_data"
        assert node.type_ == DataTypeEnum.String

    def test_empty_key_validation(self):
        """Test that empty keys are rejected."""
        with pytest.raises(ValueError, match="Key must not be empty when provided"):
            DataNodeModel(key="")
        with pytest.raises(ValueError, match="Key must not be empty when provided"):
            DataNodeModel(key="   ")

    @pytest.mark.parametrize(
        "value,expected_type",
        [
            (None, DataTypeEnum.Null),
            ("test", DataTypeEnum.String),
            (42, DataTypeEnum.Integer),
            (2147483648, DataTypeEnum.Long),  # Greater than int32 max
            (-2147483649, DataTypeEnum.Long),  # Less than int32 min
            (3.14, DataTypeEnum.Decimal),
            ("3.14", DataTypeEnum.Decimal),
            (True, DataTypeEnum.Boolean),
            ("true", DataTypeEnum.Boolean),
            ("false", DataTypeEnum.Boolean),
            ("FALSE", DataTypeEnum.Boolean),
        ],
    )
    def test_type_from_value(self, value, expected_type):
        """Test type detection from different value types."""
        assert DataNodeModel.type_from_value(value) == expected_type

    def test_automatic_type_detection(self):
        """Test that type is automatically detected when not provided."""
        test_cases = [
            (42, DataTypeEnum.Integer),
            (3.14, DataTypeEnum.Decimal),
            ("test", DataTypeEnum.String),
            (True, DataTypeEnum.Boolean),
            (None, DataTypeEnum.Null),
            (2147483648, DataTypeEnum.Long),
        ]
        
        for value, expected_type in test_cases:
            node = DataNodeModel(key="test", data=value)
            assert node.type_ == expected_type, f"Failed for value: {value}"

    def test_type_override(self):
        """Test that explicit type overrides automatic detection."""
        # Even though 42 would normally be detected as Integer,
        # we explicitly set it as String
        node = DataNodeModel(key="test", data=42, type_=DataTypeEnum.String)
        assert node.type_ == DataTypeEnum.String
>>>>>>> dd8e7e33
<|MERGE_RESOLUTION|>--- conflicted
+++ resolved
@@ -1,4 +1,3 @@
-<<<<<<< HEAD
 import pytest
 from view_sdk.models.data_node import DataNodeModel
 from view_sdk.enums.data_type_enum import DataTypeEnum
@@ -77,83 +76,4 @@
         # Even though 42 would normally be detected as Integer,
         # we explicitly set it as String
         node = DataNodeModel(key="test", data=42, type_=DataTypeEnum.String)
-        assert node.type_ == DataTypeEnum.String
-=======
-import pytest
-from view_sdk.models.data_node import DataNodeModel
-from view_sdk.enums.data_type_enum import DataTypeEnum
-
-
-class TestDataNodeModel:
-    """Test cases for DataNodeModel."""
-
-    def test_init_with_defaults(self):
-        """Test initialization with default values."""
-        node = DataNodeModel()
-        assert node.key is None
-        assert node.type_ == DataTypeEnum.Null
-        assert node.data is None
-
-    def test_init_with_values(self):
-        """Test initialization with provided values."""
-        node = DataNodeModel(key="test_key", data="test_data", type_=DataTypeEnum.String)
-        assert node.key == "test_key"
-        assert node.data == "test_data"
-        assert node.type_ == DataTypeEnum.String
-
-    def test_field_aliases(self):
-        """Test that field aliases work correctly."""
-        node = DataNodeModel(Key="test_key", Data="test_data", Type=DataTypeEnum.String)
-        assert node.key == "test_key"
-        assert node.data == "test_data"
-        assert node.type_ == DataTypeEnum.String
-
-    def test_empty_key_validation(self):
-        """Test that empty keys are rejected."""
-        with pytest.raises(ValueError, match="Key must not be empty when provided"):
-            DataNodeModel(key="")
-        with pytest.raises(ValueError, match="Key must not be empty when provided"):
-            DataNodeModel(key="   ")
-
-    @pytest.mark.parametrize(
-        "value,expected_type",
-        [
-            (None, DataTypeEnum.Null),
-            ("test", DataTypeEnum.String),
-            (42, DataTypeEnum.Integer),
-            (2147483648, DataTypeEnum.Long),  # Greater than int32 max
-            (-2147483649, DataTypeEnum.Long),  # Less than int32 min
-            (3.14, DataTypeEnum.Decimal),
-            ("3.14", DataTypeEnum.Decimal),
-            (True, DataTypeEnum.Boolean),
-            ("true", DataTypeEnum.Boolean),
-            ("false", DataTypeEnum.Boolean),
-            ("FALSE", DataTypeEnum.Boolean),
-        ],
-    )
-    def test_type_from_value(self, value, expected_type):
-        """Test type detection from different value types."""
-        assert DataNodeModel.type_from_value(value) == expected_type
-
-    def test_automatic_type_detection(self):
-        """Test that type is automatically detected when not provided."""
-        test_cases = [
-            (42, DataTypeEnum.Integer),
-            (3.14, DataTypeEnum.Decimal),
-            ("test", DataTypeEnum.String),
-            (True, DataTypeEnum.Boolean),
-            (None, DataTypeEnum.Null),
-            (2147483648, DataTypeEnum.Long),
-        ]
-        
-        for value, expected_type in test_cases:
-            node = DataNodeModel(key="test", data=value)
-            assert node.type_ == expected_type, f"Failed for value: {value}"
-
-    def test_type_override(self):
-        """Test that explicit type overrides automatic detection."""
-        # Even though 42 would normally be detected as Integer,
-        # we explicitly set it as String
-        node = DataNodeModel(key="test", data=42, type_=DataTypeEnum.String)
-        assert node.type_ == DataTypeEnum.String
->>>>>>> dd8e7e33
+        assert node.type_ == DataTypeEnum.String