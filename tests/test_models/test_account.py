--- conflicted
+++ resolved
@@ -1,4 +1,3 @@
-<<<<<<< HEAD
 import pytest
 from datetime import datetime, timezone
 from view_sdk.models.account import AccountModel
@@ -32,37 +31,4 @@
     before_creation = datetime.now(timezone.utc)
     account = AccountModel()
     after_creation = datetime.now(timezone.utc)
-    assert before_creation <= account.created_utc <= after_creation
-=======
-import pytest
-from datetime import datetime, timezone
-from view_sdk.models.account import AccountModel
-
-
-def test_account_model_defaults():
-    account = AccountModel()
-    assert account.id == 0
-    assert account.guid is not None
-    assert account.name is None
-    assert account.additional_data is None
-    assert account.created_utc is not None
-    assert account.created_utc.tzinfo == timezone.utc
-
-def test_account_model_validate_id():
-    with pytest.raises(ValueError):
-        AccountModel(id=-1)
-    account = AccountModel(id=10)
-    assert account.id == 10
-
-def test_account_model_guid_generation():
-    account1 = AccountModel()
-    account2 = AccountModel()
-    assert account1.guid != account2.guid
-    assert len(account1.guid) == 36  # UUID length
-
-def test_account_model_created_utc():
-    before_creation = datetime.now(timezone.utc)
-    account = AccountModel()
-    after_creation = datetime.now(timezone.utc)
-    assert before_creation <= account.created_utc <= after_creation
->>>>>>> dd8e7e33
+    assert before_creation <= account.created_utc <= after_creation