--- conflicted
+++ resolved
@@ -1,4 +1,3 @@
-<<<<<<< HEAD
 import uuid
 import pytest
 from decimal import Decimal
@@ -130,143 +129,4 @@
         doc = basic_source_document.model_copy()
         doc.data_repository_guid = str(uuid.uuid4())
 
-        assert isinstance(doc.data_repository_guid, str)
-=======
-import uuid
-import pytest
-from decimal import Decimal
-from datetime import datetime, timezone
-from view_sdk.models.source_document import SourceDocumentModel
-from view_sdk.models.document_score import DocumentScoreModel
-from view_sdk.models.udr_document import UdrDocumentModel
-from view_sdk.enums.document_type_enum import DocumentTypeEnum
-from view_sdk.models.timestamp import TimestampModel
-
-@pytest.fixture
-def basic_source_document():
-    return SourceDocumentModel(
-        GUID=str(uuid.uuid4()),
-        TenantGUID=str(uuid.uuid4()),
-        CollectionGUID=str(uuid.uuid4()),
-        ObjectGUID=str(uuid.uuid4()),
-        ObjectKey="test_document.txt",
-        ObjectVersion="1",
-        ContentType="text/plain",
-        ContentLength=100,
-        MD5Hash="test_hash",
-        CreatedUtc=datetime.now(timezone.utc)
-    )
-
-@pytest.fixture
-def document_score():
-    return DocumentScoreModel(
-        Score=Decimal("0.95"),
-        TermsScore=Decimal("0.90"),
-        FiltersScore=Decimal("0.85")
-    )
-
-class TestSourceDocumentModel:
-    def test_basic_fields(self, basic_source_document):
-        assert isinstance(basic_source_document.guid, str)
-        assert isinstance(basic_source_document.tenant_guid, str)
-        assert isinstance(basic_source_document.collection_guid, str)
-        assert isinstance(basic_source_document.object_guid, str)
-        assert basic_source_document.object_key == "test_document.txt"
-        assert basic_source_document.object_version == "1"
-        assert basic_source_document.content_type == "text/plain"
-        assert basic_source_document.content_length == 100
-        assert basic_source_document.md5_hash == "test_hash"
-        assert isinstance(basic_source_document.created_utc, datetime)
-
-    def test_default_values(self):
-        # Test with minimum required fields
-        doc = SourceDocumentModel(
-            GUID=str(uuid.uuid4()),
-            TenantGUID=str(uuid.uuid4()),
-            CollectionGUID=str(uuid.uuid4()),
-            ObjectGUID=str(uuid.uuid4()),
-            MD5Hash="test_hash"
-        )
-
-        # Check default values
-        assert doc.bucket_guid is None
-        assert doc.data_flow_request_guid is None
-        assert doc.graph_repository_guid is None
-        assert doc.graph_node_identifier is None
-        assert doc.data_repository_guid is None
-        assert doc.object_key is None
-        assert doc.object_version == "1"  # Default version
-        assert doc.content_type == "application/octet-stream"  # Default content type
-        assert doc.document_type == DocumentTypeEnum.Unknown
-        assert doc.source_url is None
-        assert doc.content_length == 0
-        assert doc.sha1_hash is None
-        assert doc.sha256_hash is None
-        assert isinstance(doc.created_utc, datetime)
-        assert doc.expiration_utc is None
-        assert doc.score is None
-        assert doc.udr_document is None
-
-    def test_document_score(self, basic_source_document, document_score):
-        doc = basic_source_document.model_copy()
-        doc.score = document_score
-
-        assert doc.score.score == Decimal("0.95")
-        assert doc.score.terms_score == Decimal("0.90")
-        assert doc.score.filters_score == Decimal("0.85")
-
-    def test_udr_document(self, basic_source_document):
-        timestamp = TimestampModel(
-            StartUtc=datetime.now(timezone.utc),
-            EndUtc=datetime.now(timezone.utc)
-        )
-
-        udr_doc = UdrDocumentModel(
-            Type=DocumentTypeEnum.Unknown,
-            Terms=["term1", "term2"],
-            Timestamp=timestamp
-        )
-
-        doc = basic_source_document.model_copy()
-        doc.udr_document = udr_doc
-
-        assert doc.udr_document.terms == ["term1", "term2"]
-        assert doc.udr_document.type == DocumentTypeEnum.Unknown
-        assert doc.udr_document.success is False
-        assert isinstance(doc.udr_document.timestamp, TimestampModel)
-        assert doc.udr_document.error is None
-        assert doc.udr_document.metadata == {}
-        assert doc.udr_document.postings == []
-        assert doc.udr_document.semantic_cells == []
-
-    def test_expiration_date(self, basic_source_document):
-        expiration = datetime.now(timezone.utc)
-        doc = basic_source_document.model_copy()
-        doc.expiration_utc = expiration
-
-        assert doc.expiration_utc == expiration
-
-    def test_hash_values(self, basic_source_document):
-        doc = basic_source_document.model_copy()
-        doc.sha1_hash = "test_sha1"
-        doc.sha256_hash = "test_sha256"
-
-        assert doc.sha1_hash == "test_sha1"
-        assert doc.sha256_hash == "test_sha256"
-
-    def test_graph_fields(self, basic_source_document):
-        doc = basic_source_document.model_copy()
-        doc.graph_repository_guid = str(uuid.uuid4())
-        doc.graph_node_identifier = "test_node"
-
-        assert isinstance(doc.graph_repository_guid, str)
-        assert doc.graph_node_identifier == "test_node"
-
-    def test_data_repository_fields(self, basic_source_document):
-        doc = basic_source_document.model_copy()
-        doc.data_repository_guid = str(uuid.uuid4())
-        doc.data_flow_request_guid = str(uuid.uuid4())
-
-        assert isinstance(doc.data_repository_guid, str)
-        assert isinstance(doc.data_flow_request_guid, str)
->>>>>>> dd8e7e33
+        assert isinstance(doc.data_repository_guid, str)