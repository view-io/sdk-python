--- conflicted
+++ resolved
@@ -1,4 +1,3 @@
-<<<<<<< HEAD
 import pytest
 from datetime import datetime, timezone
 from pydantic import ValidationError
@@ -196,213 +195,4 @@
 
     # Test empty string
     repo = VectorRepositoryModel(name="")
-    assert repo.name == ""
-=======
-import pytest
-from datetime import datetime, timezone
-from pydantic import ValidationError
-from view_sdk.models.vector_repository import VectorRepositoryModel
-from view_sdk.enums.vector_repository_type_enum import VectorRepositoryTypeEnum
-
-
-def test_create_complete_vector_repository():
-    """Test creating a vector repository with all fields populated."""
-    data = {
-        "guid": "123e4567-e89b-12d3-a456-426614174000",
-        "tenant_guid": "987fcdeb-51d3-a456-426614174000",
-        "name": "Test Vector DB",
-        "repository_type": "Oracle23AI",
-        "endpoint_url": "https://vector.example.com",
-        "api_key": "sk-1234567890",
-        "model": "custom-model",
-        "dimensionality": 768,
-        "database_hostname": "db.example.com",
-        "database_name": "vectordb",
-        "database_table": "embeddings",
-        "database_port": 5432,
-        "database_user": "admin",
-        "database_password": "secret",
-        "prompt_prefix": "Custom prefix:",
-        "prompt_suffix": "Custom suffix:",
-        "created_utc": "2024-01-01T00:00:00Z"
-    }
-    
-    repo = VectorRepositoryModel(**data)
-    assert repo.guid == data["guid"]
-    assert repo.tenant_guid == data["tenant_guid"]
-    assert repo.name == data["name"]
-    assert repo.repository_type == VectorRepositoryTypeEnum.Oracle23AI
-    assert repo.endpoint_url == data["endpoint_url"]
-    assert repo.api_key == data["api_key"]
-    assert repo.model == data["model"]
-    assert repo.dimensionality == data["dimensionality"]
-    assert repo.database_hostname == data["database_hostname"]
-    assert repo.database_name == data["database_name"]
-    assert repo.database_table == data["database_table"]
-    assert repo.database_port == data["database_port"]
-    assert repo.database_user == data["database_user"]
-    assert repo.database_password == data["database_password"]
-    assert repo.prompt_prefix == data["prompt_prefix"]
-    assert repo.prompt_suffix == data["prompt_suffix"]
-
-def test_repository_type_validation():
-    """Test validation of repository type enum."""
-    # Test all valid repository types
-    for repo_type in VectorRepositoryTypeEnum:
-        repo = VectorRepositoryModel(repository_type=repo_type)
-        assert repo.repository_type == repo_type
-
-    # Test invalid repository type
-    with pytest.raises(ValidationError) as exc_info:
-        VectorRepositoryModel(repository_type="InvalidType")
-    assert "type=enum" in str(exc_info.value)
-
-def test_dimensionality_validation():
-    """Test validation of dimensionality field."""
-    # Test valid dimensionality
-    repo = VectorRepositoryModel(dimensionality=512)
-    assert repo.dimensionality == 512
-
-    # Test invalid dimensionality (less than 1)
-    with pytest.raises(ValidationError) as exc_info:
-        VectorRepositoryModel(dimensionality=0)
-    assert "greater than or equal to 1" in str(exc_info.value)
-
-    # Test invalid type
-    with pytest.raises(ValidationError):
-        VectorRepositoryModel(dimensionality="invalid")
-
-def test_database_port_validation():
-    """Test validation of database port field."""
-    # Test valid ports
-    valid_ports = [0, 1, 1024, 3306, 5432, 65535]
-    for port in valid_ports:
-        repo = VectorRepositoryModel(database_port=port)
-        assert repo.database_port == port
-
-    # Test invalid port (greater than 65535)
-    with pytest.raises(ValidationError) as exc_info:
-        VectorRepositoryModel(database_port=65536)
-    assert "less than or equal to 65535" in str(exc_info.value)
-
-    # Test invalid port (less than 0)
-    with pytest.raises(ValidationError) as exc_info:
-        VectorRepositoryModel(database_port=-1)
-    assert "greater than or equal to 0" in str(exc_info.value)
-
-def test_endpoint_url_validation():
-    """Test validation of endpoint URL field."""
-    # Test valid URLs
-    valid_urls = [
-        "https://vector.example.com",
-        "http://localhost:8080",
-        None  # None should be valid as it's optional
-    ]
-    for url in valid_urls:
-        repo = VectorRepositoryModel(endpoint_url=url)
-        assert repo.endpoint_url == url
-
-def test_created_utc_validation():
-    """Test validation of created_utc field."""
-    # Test with valid datetime string
-    repo = VectorRepositoryModel(created_utc="2024-01-01T00:00:00Z")
-    assert isinstance(repo.created_utc, datetime)
-
-    # Test with datetime object
-    now = datetime.now(timezone.utc)
-    repo = VectorRepositoryModel(created_utc=now)
-    assert repo.created_utc == now
-
-    # Test with invalid datetime
-    with pytest.raises(ValidationError) as exc_info:
-        VectorRepositoryModel(created_utc="invalid-date")
-    assert "type=datetime" in str(exc_info.value)
-
-def test_model_export():
-    """Test that the model correctly exports data with aliases."""
-    data = {
-        "name": "Test Repo",
-        "repository_type": "Pgvector",
-        "model": "custom-model",
-        "dimensionality": 512
-    }
-    
-    repo = VectorRepositoryModel(**data)
-    exported = repo.model_dump(by_alias=True)
-    
-    assert exported["Name"] == data["name"]
-    assert exported["RepositoryType"] == data["repository_type"]
-    assert exported["Model"] == data["model"]
-    assert exported["Dimensionality"] == data["dimensionality"]
-
-def test_field_aliases():
-    """Test that field aliases are working correctly."""
-    data = {
-        "GUID": "123e4567-e89b-12d3-a456-426614174000",
-        "TenantGUID": "987fcdeb-51d3-a456-426614174000",
-        "Name": "Test Repository",
-        "RepositoryType": "MysqlHeatwave",
-        "EndpointUrl": "https://vector.example.com",
-        "DatabaseHostname": "db.example.com",
-        "DatabasePort": 3306,
-        "CreatedUtc": "2024-01-01T00:00:00Z"
-    }
-    
-    repo = VectorRepositoryModel(**data)
-    assert repo.guid == data["GUID"]
-    assert repo.tenant_guid == data["TenantGUID"]
-    assert repo.name == data["Name"]
-    assert repo.repository_type == data["RepositoryType"]
-    assert repo.endpoint_url == data["EndpointUrl"]
-    assert repo.database_hostname == data["DatabaseHostname"]
-    assert repo.database_port == data["DatabasePort"]
-
-def test_optional_fields():
-    """Test that optional fields can be None."""
-    repo = VectorRepositoryModel(
-        endpoint_url=None,
-        api_key=None,
-        database_hostname=None,
-        database_name=None,
-        database_table=None,
-        database_user=None,
-        database_password=None,
-        prompt_suffix=None
-    )
-    
-    assert repo.endpoint_url is None
-    assert repo.api_key is None
-    assert repo.database_hostname is None
-    assert repo.database_name is None
-    assert repo.database_table is None
-    assert repo.database_user is None
-    assert repo.database_password is None
-    assert repo.prompt_suffix is None
-
-def test_prompt_prefix_default():
-    """Test the default prompt prefix value and customization."""
-    # Test default value
-    repo = VectorRepositoryModel()
-    assert "Use the following pieces of context" in repo.prompt_prefix
-    assert "politely explain that you don't have relevant context" in repo.prompt_prefix
-
-    # Test custom value
-    custom_prefix = "Custom prompt prefix"
-    repo = VectorRepositoryModel(prompt_prefix=custom_prefix)
-    assert repo.prompt_prefix == custom_prefix
-
-def test_name_validation():
-    """Test name field validation and default value."""
-    # Test default name
-    repo = VectorRepositoryModel()
-    assert repo.name == "My vector repository"
-
-    # Test custom name
-    custom_name = "Custom Vector DB"
-    repo = VectorRepositoryModel(name=custom_name)
-    assert repo.name == custom_name
-
-    # Test empty string
-    repo = VectorRepositoryModel(name="")
-    assert repo.name == ""
->>>>>>> dd8e7e33
+    assert repo.name == ""