--- conflicted
+++ resolved
@@ -1,4 +1,3 @@
-<<<<<<< HEAD
 import pytest
 from datetime import datetime, timezone
 from view_sdk.models.metadata_rule import MetadataRuleModel
@@ -75,87 +74,4 @@
             top_terms=0,
             max_content_length=0,
             retention_minutes=0,
-        )
-=======
-import pytest
-from datetime import datetime, timezone
-from view_sdk.models.metadata_rule import MetadataRuleModel
-from view_sdk.enums.data_catalog_type_enum import DataCatalogTypeEnum
-
-def test_metadata_rule_create_valid():
-    data = {
-        "GUID": "123e4567-e89b-12d3-a456-426614174000",
-        "TenantGUID": "abc123-e89b-12d3-a456-426614174000",
-        "BucketGUID": "def456-e89b-12d3-a456-426614174000",
-        "OwnerGUID": "ghi789-e89b-12d3-a456-426614174000",
-        "Name": "Test Metadata Rule",
-        "ContentType": "text/plain",
-        "Prefix": "test-prefix",
-        "Suffix": "test-suffix",
-        "ProcessingEndpoint": "http://localhost:8000/v1.0/tenants/default/processing",
-        "ProcessingAccessKey": "default",
-        "CleanupEndpoint": "http://localhost:8000/v1.0/tenants/default/processing/cleanup",
-        "CleanupAccessKey": "default",
-        "MinChunkContentLength": 2,
-        "MaxChunkContentLength": 512,
-        "MaxTokensPerChunk": 256,
-        "ShiftSize": 512,
-        "TopTerms": 25,
-        "CaseInsensitive": True,
-        "IncludeFlattened": True,
-        "DataCatalogType": DataCatalogTypeEnum.Lexi,
-        "DataCatalogEndpoint": "http://localhost:8000/",
-        "DataCatalogAccessKey": "default",
-        "DataCatalogCollection": "test-collection",
-        "GraphRepositoryGUID": "jkl012-e89b-12d3-a456-426614174000",
-        "MaxContentLength": 16777216,
-        "RetentionMinutes": 60,
-        "CreatedUtc": datetime(2023, 4, 1, 12, 0, 0, tzinfo=timezone.utc)
-    }
-
-    rule = MetadataRuleModel(**data)
-    assert rule.guid == "123e4567-e89b-12d3-a456-426614174000"
-    assert rule.tenant_guid == "abc123-e89b-12d3-a456-426614174000"
-    assert rule.bucket_guid == "def456-e89b-12d3-a456-426614174000"
-    assert rule.owner_guid == "ghi789-e89b-12d3-a456-426614174000"
-    assert rule.name == "Test Metadata Rule"
-    assert rule.content_type == "text/plain"
-    assert rule.prefix == "test-prefix"
-    assert rule.suffix == "test-suffix"
-    assert str(rule.processing_endpoint) == "http://localhost:8000/v1.0/tenants/default/processing"
-    assert rule.processing_access_key == "default"
-    assert str(rule.cleanup_endpoint) == "http://localhost:8000/v1.0/tenants/default/processing/cleanup"
-    assert rule.cleanup_access_key == "default"
-    assert rule.min_chunk_content_length == 2
-    assert rule.max_chunk_content_length == 512
-    assert rule.max_tokens_per_chunk == 256
-    assert rule.shift_size == 512
-    assert rule.top_terms == 25
-    assert rule.case_insensitive is True
-    assert rule.include_flattened is True
-    assert rule.data_catalog_type == DataCatalogTypeEnum.Lexi
-    assert str(rule.data_catalog_endpoint) == "http://localhost:8000/"
-    assert rule.data_catalog_access_key == "default"
-    assert rule.data_catalog_collection == "test-collection"
-    assert rule.graph_repository_guid == "jkl012-e89b-12d3-a456-426614174000"
-    assert rule.max_content_length == 16777216
-    assert rule.retention_minutes == 60
-    assert rule.created_utc == datetime(2023, 4, 1, 12, 0, 0, tzinfo=timezone.utc)
-
-def test_metadata_rule_invalid_data():
-    with pytest.raises(ValueError):
-        MetadataRuleModel(
-            guid="invalid-guid",
-            processing_endpoint="invalid-url",
-            cleanup_endpoint="invalid-url",
-            type_detector_endpoint="invalid-url",
-            semantic_cell_endpoint="invalid-url",
-            udr_endpoint="invalid-url",
-            data_catalog_endpoint="invalid-url",
-            max_chunk_content_length=0,
-            shift_size=0,
-            top_terms=0,
-            max_content_length=0,
-            retention_minutes=0
-        )
->>>>>>> dd8e7e33
+        )