--- conflicted
+++ resolved
@@ -1,4 +1,3 @@
-<<<<<<< HEAD
 import pytest
 from uuid import UUID
 from view_sdk.models.collection import CollectionModel
@@ -46,58 +45,4 @@
             CollectionModel(Id=1, GUID=valid_guid, TenantGUID="invalid-guid")
             UUID("invalid-guid")  # Validate UUID format
         except ValueError:
-            raise AssertionError("TenantGUID should be a valid UUID")
-=======
-import pytest
-from uuid import UUID
-from pydantic import ValidationError
-from view_sdk.models.collection import CollectionModel
-
-def test_guid_validation():
-    """Test GUID field validation"""
-    invalid_guids = [
-        "invalid-guid",
-        "123",
-        "",
-        "123e4567-invalid-uuid"
-    ]
-
-    valid_guid = "123e4567-e89b-12d3-a456-426614174000"
-
-    for invalid_guid in invalid_guids:
-        # Test GUID field
-        with pytest.raises(AssertionError):
-            try:
-                CollectionModel(Id=1, GUID=invalid_guid, TenantGUID=valid_guid)
-                UUID(invalid_guid)  # Manually validate as UUID
-            except ValueError:
-                raise AssertionError("Input should be a valid UUID")
-
-        # Test TenantGUID field
-        with pytest.raises(AssertionError):
-            try:
-                CollectionModel(Id=1, GUID=valid_guid, TenantGUID=invalid_guid)
-                UUID(invalid_guid)  # Manually validate as UUID
-            except ValueError:
-                raise AssertionError("Input should be a valid UUID")
-
-def test_individual_guid_validation():
-    """Test individual GUID field validation explicitly"""
-    valid_guid = "123e4567-e89b-12d3-a456-426614174000"
-
-    # Test GUID field with invalid value
-    with pytest.raises(AssertionError):
-        try:
-            CollectionModel(Id=1, GUID="invalid-guid", TenantGUID=valid_guid)
-            UUID("invalid-guid")  # Validate UUID format
-        except ValueError:
-            raise AssertionError("GUID should be a valid UUID")
-
-    # Test TenantGUID field with invalid value
-    with pytest.raises(AssertionError):
-        try:
-            CollectionModel(Id=1, GUID=valid_guid, TenantGUID="invalid-guid")
-            UUID("invalid-guid")  # Validate UUID format
-        except ValueError:
-            raise AssertionError("TenantGUID should be a valid UUID")
->>>>>>> dd8e7e33
+            raise AssertionError("TenantGUID should be a valid UUID")